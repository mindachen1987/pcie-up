--- conflicted
+++ resolved
@@ -3044,11 +3044,7 @@
 		raw_spin_unlock_irq(&rq->lock);
 	}
 
-<<<<<<< HEAD
-	post_schedule(rq);
-=======
 	balance_callback(rq);
->>>>>>> cbce1a68
 }
 
 static inline void sched_submit_work(struct task_struct *tsk)
