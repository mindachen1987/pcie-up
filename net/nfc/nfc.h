--- conflicted
+++ resolved
@@ -27,16 +27,6 @@
 #include <net/nfc/nfc.h>
 #include <net/sock.h>
 
-<<<<<<< HEAD
-__printf(2, 3)
-int nfc_printk(const char *level, const char *fmt, ...);
-
-#define nfc_info(fmt, arg...) nfc_printk(KERN_INFO, fmt, ##arg)
-#define nfc_err(fmt, arg...) nfc_printk(KERN_ERR, fmt, ##arg)
-#define nfc_dbg(fmt, arg...) pr_debug(fmt "\n", ##arg)
-
-=======
->>>>>>> d7a4858c
 struct nfc_protocol {
 	int id;
 	struct proto *proto;
