--- conflicted
+++ resolved
@@ -167,11 +167,8 @@
 			clock-names = "csis", "sclk_csis";
 			bus-width = <4>;
 			samsung,power-domain = <&pd_cam>;
-<<<<<<< HEAD
-=======
 			phys = <&mipi_phy 0>;
 			phy-names = "csis";
->>>>>>> d8ec26d7
 			status = "disabled";
 			#address-cells = <1>;
 			#size-cells = <0>;
@@ -185,11 +182,8 @@
 			clock-names = "csis", "sclk_csis";
 			bus-width = <2>;
 			samsung,power-domain = <&pd_cam>;
-<<<<<<< HEAD
-=======
 			phys = <&mipi_phy 2>;
 			phy-names = "csis";
->>>>>>> d8ec26d7
 			status = "disabled";
 			#address-cells = <1>;
 			#size-cells = <0>;
