--- conflicted
+++ resolved
@@ -49,10 +49,7 @@
 #include <linux/platform_device.h>
 #include <linux/delay.h>
 #include <linux/gpio.h>
-<<<<<<< HEAD
-=======
 #include <linux/leds.h>
->>>>>>> c07f62e5
 #include <asm/io.h>
 #include <asm/reboot.h>
 #include <asm/txx9/generic.h>
@@ -214,13 +211,6 @@
 	/* TX4927-SIO DTR on (PIO[15]) */
 	gpio_request(15, "sio-dtr");
 	gpio_direction_output(15, 1);
-<<<<<<< HEAD
-	gpio_request(0, "led");
-	gpio_direction_output(0, 1);
-	gpio_request(1, "led");
-	gpio_direction_output(1, 1);
-=======
->>>>>>> c07f62e5
 
 	tx4927_sio_init(0, 0);
 #ifdef CONFIG_SERIAL_TXX9_CONSOLE
@@ -322,8 +312,6 @@
 		tx4927_mtd_init(i);
 }
 
-<<<<<<< HEAD
-=======
 static void __init rbtx4927_gpioled_init(void)
 {
 	static struct gpio_led leds[] = {
@@ -343,7 +331,6 @@
 		platform_device_put(pdev);
 }
 
->>>>>>> c07f62e5
 static void __init rbtx4927_device_init(void)
 {
 	toshiba_rbtx4927_rtc_init();
@@ -351,10 +338,7 @@
 	tx4927_wdt_init();
 	rbtx4927_mtd_init();
 	txx9_iocled_init(RBTX4927_LED_ADDR - IO_BASE, -1, 3, 1, "green", NULL);
-<<<<<<< HEAD
-=======
 	rbtx4927_gpioled_init();
->>>>>>> c07f62e5
 }
 
 struct txx9_board_vec rbtx4927_vec __initdata = {
