--- conflicted
+++ resolved
@@ -2596,11 +2596,7 @@
 #define shmem_get_inode(sb, mode, dev, flags)	ramfs_get_inode(sb, mode, dev)
 #define shmem_acct_size(flags, size)		0
 #define shmem_unacct_size(flags, size)		do {} while (0)
-<<<<<<< HEAD
-#define SHMEM_MAX_BYTES				LLONG_MAX
-=======
 #define SHMEM_MAX_BYTES				MAX_LFS_FILESIZE
->>>>>>> 6574612f
 
 #endif /* CONFIG_SHMEM */
 
