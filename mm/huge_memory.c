/*
 *  Copyright (C) 2009  Red Hat, Inc.
 *
 *  This work is licensed under the terms of the GNU GPL, version 2. See
 *  the COPYING file in the top-level directory.
 */

#include <linux/mm.h>
#include <linux/sched.h>
#include <linux/highmem.h>
#include <linux/hugetlb.h>
#include <linux/mmu_notifier.h>
#include <linux/rmap.h>
#include <linux/swap.h>
#include <linux/mm_inline.h>
#include <linux/kthread.h>
#include <linux/khugepaged.h>
#include <linux/freezer.h>
#include <linux/mman.h>
#include <asm/tlb.h>
#include <asm/pgalloc.h>
#include "internal.h"

/*
 * By default transparent hugepage support is enabled for all mappings
 * and khugepaged scans all mappings. Defrag is only invoked by
 * khugepaged hugepage allocations and by page faults inside
 * MADV_HUGEPAGE regions to avoid the risk of slowing down short lived
 * allocations.
 */
unsigned long transparent_hugepage_flags __read_mostly =
#ifdef CONFIG_TRANSPARENT_HUGEPAGE_ALWAYS
	(1<<TRANSPARENT_HUGEPAGE_FLAG)|
#endif
#ifdef CONFIG_TRANSPARENT_HUGEPAGE_MADVISE
	(1<<TRANSPARENT_HUGEPAGE_REQ_MADV_FLAG)|
#endif
	(1<<TRANSPARENT_HUGEPAGE_DEFRAG_FLAG)|
	(1<<TRANSPARENT_HUGEPAGE_DEFRAG_KHUGEPAGED_FLAG);

/* default scan 8*512 pte (or vmas) every 30 second */
static unsigned int khugepaged_pages_to_scan __read_mostly = HPAGE_PMD_NR*8;
static unsigned int khugepaged_pages_collapsed;
static unsigned int khugepaged_full_scans;
static unsigned int khugepaged_scan_sleep_millisecs __read_mostly = 10000;
/* during fragmentation poll the hugepage allocator once every minute */
static unsigned int khugepaged_alloc_sleep_millisecs __read_mostly = 60000;
static struct task_struct *khugepaged_thread __read_mostly;
static DEFINE_MUTEX(khugepaged_mutex);
static DEFINE_SPINLOCK(khugepaged_mm_lock);
static DECLARE_WAIT_QUEUE_HEAD(khugepaged_wait);
/*
 * default collapse hugepages if there is at least one pte mapped like
 * it would have happened if the vma was large enough during page
 * fault.
 */
static unsigned int khugepaged_max_ptes_none __read_mostly = HPAGE_PMD_NR-1;

static int khugepaged(void *none);
static int mm_slots_hash_init(void);
static int khugepaged_slab_init(void);
static void khugepaged_slab_free(void);

#define MM_SLOTS_HASH_HEADS 1024
static struct hlist_head *mm_slots_hash __read_mostly;
static struct kmem_cache *mm_slot_cache __read_mostly;

/**
 * struct mm_slot - hash lookup from mm to mm_slot
 * @hash: hash collision list
 * @mm_node: khugepaged scan list headed in khugepaged_scan.mm_head
 * @mm: the mm that this information is valid for
 */
struct mm_slot {
	struct hlist_node hash;
	struct list_head mm_node;
	struct mm_struct *mm;
};

/**
 * struct khugepaged_scan - cursor for scanning
 * @mm_head: the head of the mm list to scan
 * @mm_slot: the current mm_slot we are scanning
 * @address: the next address inside that to be scanned
 *
 * There is only the one khugepaged_scan instance of this cursor structure.
 */
struct khugepaged_scan {
	struct list_head mm_head;
	struct mm_slot *mm_slot;
	unsigned long address;
} khugepaged_scan = {
	.mm_head = LIST_HEAD_INIT(khugepaged_scan.mm_head),
};


static int set_recommended_min_free_kbytes(void)
{
	struct zone *zone;
	int nr_zones = 0;
	unsigned long recommended_min;
	extern int min_free_kbytes;

	if (!test_bit(TRANSPARENT_HUGEPAGE_FLAG,
		      &transparent_hugepage_flags) &&
	    !test_bit(TRANSPARENT_HUGEPAGE_REQ_MADV_FLAG,
		      &transparent_hugepage_flags))
		return 0;

	for_each_populated_zone(zone)
		nr_zones++;

	/* Make sure at least 2 hugepages are free for MIGRATE_RESERVE */
	recommended_min = pageblock_nr_pages * nr_zones * 2;

	/*
	 * Make sure that on average at least two pageblocks are almost free
	 * of another type, one for a migratetype to fall back to and a
	 * second to avoid subsequent fallbacks of other types There are 3
	 * MIGRATE_TYPES we care about.
	 */
	recommended_min += pageblock_nr_pages * nr_zones *
			   MIGRATE_PCPTYPES * MIGRATE_PCPTYPES;

	/* don't ever allow to reserve more than 5% of the lowmem */
	recommended_min = min(recommended_min,
			      (unsigned long) nr_free_buffer_pages() / 20);
	recommended_min <<= (PAGE_SHIFT-10);

	if (recommended_min > min_free_kbytes)
		min_free_kbytes = recommended_min;
	setup_per_zone_wmarks();
	return 0;
}
late_initcall(set_recommended_min_free_kbytes);

static int start_khugepaged(void)
{
	int err = 0;
	if (khugepaged_enabled()) {
		int wakeup;
		if (unlikely(!mm_slot_cache || !mm_slots_hash)) {
			err = -ENOMEM;
			goto out;
		}
		mutex_lock(&khugepaged_mutex);
		if (!khugepaged_thread)
			khugepaged_thread = kthread_run(khugepaged, NULL,
							"khugepaged");
		if (unlikely(IS_ERR(khugepaged_thread))) {
			printk(KERN_ERR
			       "khugepaged: kthread_run(khugepaged) failed\n");
			err = PTR_ERR(khugepaged_thread);
			khugepaged_thread = NULL;
		}
		wakeup = !list_empty(&khugepaged_scan.mm_head);
		mutex_unlock(&khugepaged_mutex);
		if (wakeup)
			wake_up_interruptible(&khugepaged_wait);

		set_recommended_min_free_kbytes();
	} else
		/* wakeup to exit */
		wake_up_interruptible(&khugepaged_wait);
out:
	return err;
}

#ifdef CONFIG_SYSFS

static ssize_t double_flag_show(struct kobject *kobj,
				struct kobj_attribute *attr, char *buf,
				enum transparent_hugepage_flag enabled,
				enum transparent_hugepage_flag req_madv)
{
	if (test_bit(enabled, &transparent_hugepage_flags)) {
		VM_BUG_ON(test_bit(req_madv, &transparent_hugepage_flags));
		return sprintf(buf, "[always] madvise never\n");
	} else if (test_bit(req_madv, &transparent_hugepage_flags))
		return sprintf(buf, "always [madvise] never\n");
	else
		return sprintf(buf, "always madvise [never]\n");
}
static ssize_t double_flag_store(struct kobject *kobj,
				 struct kobj_attribute *attr,
				 const char *buf, size_t count,
				 enum transparent_hugepage_flag enabled,
				 enum transparent_hugepage_flag req_madv)
{
	if (!memcmp("always", buf,
		    min(sizeof("always")-1, count))) {
		set_bit(enabled, &transparent_hugepage_flags);
		clear_bit(req_madv, &transparent_hugepage_flags);
	} else if (!memcmp("madvise", buf,
			   min(sizeof("madvise")-1, count))) {
		clear_bit(enabled, &transparent_hugepage_flags);
		set_bit(req_madv, &transparent_hugepage_flags);
	} else if (!memcmp("never", buf,
			   min(sizeof("never")-1, count))) {
		clear_bit(enabled, &transparent_hugepage_flags);
		clear_bit(req_madv, &transparent_hugepage_flags);
	} else
		return -EINVAL;

	return count;
}

static ssize_t enabled_show(struct kobject *kobj,
			    struct kobj_attribute *attr, char *buf)
{
	return double_flag_show(kobj, attr, buf,
				TRANSPARENT_HUGEPAGE_FLAG,
				TRANSPARENT_HUGEPAGE_REQ_MADV_FLAG);
}
static ssize_t enabled_store(struct kobject *kobj,
			     struct kobj_attribute *attr,
			     const char *buf, size_t count)
{
	ssize_t ret;

	ret = double_flag_store(kobj, attr, buf, count,
				TRANSPARENT_HUGEPAGE_FLAG,
				TRANSPARENT_HUGEPAGE_REQ_MADV_FLAG);

	if (ret > 0) {
		int err = start_khugepaged();
		if (err)
			ret = err;
	}

	if (ret > 0 &&
	    (test_bit(TRANSPARENT_HUGEPAGE_FLAG,
		      &transparent_hugepage_flags) ||
	     test_bit(TRANSPARENT_HUGEPAGE_REQ_MADV_FLAG,
		      &transparent_hugepage_flags)))
		set_recommended_min_free_kbytes();

	return ret;
}
static struct kobj_attribute enabled_attr =
	__ATTR(enabled, 0644, enabled_show, enabled_store);

static ssize_t single_flag_show(struct kobject *kobj,
				struct kobj_attribute *attr, char *buf,
				enum transparent_hugepage_flag flag)
{
	return sprintf(buf, "%d\n",
		       !!test_bit(flag, &transparent_hugepage_flags));
}

static ssize_t single_flag_store(struct kobject *kobj,
				 struct kobj_attribute *attr,
				 const char *buf, size_t count,
				 enum transparent_hugepage_flag flag)
{
	unsigned long value;
	int ret;

	ret = kstrtoul(buf, 10, &value);
	if (ret < 0)
		return ret;
	if (value > 1)
		return -EINVAL;

	if (value)
		set_bit(flag, &transparent_hugepage_flags);
	else
		clear_bit(flag, &transparent_hugepage_flags);

	return count;
}

/*
 * Currently defrag only disables __GFP_NOWAIT for allocation. A blind
 * __GFP_REPEAT is too aggressive, it's never worth swapping tons of
 * memory just to allocate one more hugepage.
 */
static ssize_t defrag_show(struct kobject *kobj,
			   struct kobj_attribute *attr, char *buf)
{
	return double_flag_show(kobj, attr, buf,
				TRANSPARENT_HUGEPAGE_DEFRAG_FLAG,
				TRANSPARENT_HUGEPAGE_DEFRAG_REQ_MADV_FLAG);
}
static ssize_t defrag_store(struct kobject *kobj,
			    struct kobj_attribute *attr,
			    const char *buf, size_t count)
{
	return double_flag_store(kobj, attr, buf, count,
				 TRANSPARENT_HUGEPAGE_DEFRAG_FLAG,
				 TRANSPARENT_HUGEPAGE_DEFRAG_REQ_MADV_FLAG);
}
static struct kobj_attribute defrag_attr =
	__ATTR(defrag, 0644, defrag_show, defrag_store);

#ifdef CONFIG_DEBUG_VM
static ssize_t debug_cow_show(struct kobject *kobj,
				struct kobj_attribute *attr, char *buf)
{
	return single_flag_show(kobj, attr, buf,
				TRANSPARENT_HUGEPAGE_DEBUG_COW_FLAG);
}
static ssize_t debug_cow_store(struct kobject *kobj,
			       struct kobj_attribute *attr,
			       const char *buf, size_t count)
{
	return single_flag_store(kobj, attr, buf, count,
				 TRANSPARENT_HUGEPAGE_DEBUG_COW_FLAG);
}
static struct kobj_attribute debug_cow_attr =
	__ATTR(debug_cow, 0644, debug_cow_show, debug_cow_store);
#endif /* CONFIG_DEBUG_VM */

static struct attribute *hugepage_attr[] = {
	&enabled_attr.attr,
	&defrag_attr.attr,
#ifdef CONFIG_DEBUG_VM
	&debug_cow_attr.attr,
#endif
	NULL,
};

static struct attribute_group hugepage_attr_group = {
	.attrs = hugepage_attr,
};

static ssize_t scan_sleep_millisecs_show(struct kobject *kobj,
					 struct kobj_attribute *attr,
					 char *buf)
{
	return sprintf(buf, "%u\n", khugepaged_scan_sleep_millisecs);
}

static ssize_t scan_sleep_millisecs_store(struct kobject *kobj,
					  struct kobj_attribute *attr,
					  const char *buf, size_t count)
{
	unsigned long msecs;
	int err;

	err = strict_strtoul(buf, 10, &msecs);
	if (err || msecs > UINT_MAX)
		return -EINVAL;

	khugepaged_scan_sleep_millisecs = msecs;
	wake_up_interruptible(&khugepaged_wait);

	return count;
}
static struct kobj_attribute scan_sleep_millisecs_attr =
	__ATTR(scan_sleep_millisecs, 0644, scan_sleep_millisecs_show,
	       scan_sleep_millisecs_store);

static ssize_t alloc_sleep_millisecs_show(struct kobject *kobj,
					  struct kobj_attribute *attr,
					  char *buf)
{
	return sprintf(buf, "%u\n", khugepaged_alloc_sleep_millisecs);
}

static ssize_t alloc_sleep_millisecs_store(struct kobject *kobj,
					   struct kobj_attribute *attr,
					   const char *buf, size_t count)
{
	unsigned long msecs;
	int err;

	err = strict_strtoul(buf, 10, &msecs);
	if (err || msecs > UINT_MAX)
		return -EINVAL;

	khugepaged_alloc_sleep_millisecs = msecs;
	wake_up_interruptible(&khugepaged_wait);

	return count;
}
static struct kobj_attribute alloc_sleep_millisecs_attr =
	__ATTR(alloc_sleep_millisecs, 0644, alloc_sleep_millisecs_show,
	       alloc_sleep_millisecs_store);

static ssize_t pages_to_scan_show(struct kobject *kobj,
				  struct kobj_attribute *attr,
				  char *buf)
{
	return sprintf(buf, "%u\n", khugepaged_pages_to_scan);
}
static ssize_t pages_to_scan_store(struct kobject *kobj,
				   struct kobj_attribute *attr,
				   const char *buf, size_t count)
{
	int err;
	unsigned long pages;

	err = strict_strtoul(buf, 10, &pages);
	if (err || !pages || pages > UINT_MAX)
		return -EINVAL;

	khugepaged_pages_to_scan = pages;

	return count;
}
static struct kobj_attribute pages_to_scan_attr =
	__ATTR(pages_to_scan, 0644, pages_to_scan_show,
	       pages_to_scan_store);

static ssize_t pages_collapsed_show(struct kobject *kobj,
				    struct kobj_attribute *attr,
				    char *buf)
{
	return sprintf(buf, "%u\n", khugepaged_pages_collapsed);
}
static struct kobj_attribute pages_collapsed_attr =
	__ATTR_RO(pages_collapsed);

static ssize_t full_scans_show(struct kobject *kobj,
			       struct kobj_attribute *attr,
			       char *buf)
{
	return sprintf(buf, "%u\n", khugepaged_full_scans);
}
static struct kobj_attribute full_scans_attr =
	__ATTR_RO(full_scans);

static ssize_t khugepaged_defrag_show(struct kobject *kobj,
				      struct kobj_attribute *attr, char *buf)
{
	return single_flag_show(kobj, attr, buf,
				TRANSPARENT_HUGEPAGE_DEFRAG_KHUGEPAGED_FLAG);
}
static ssize_t khugepaged_defrag_store(struct kobject *kobj,
				       struct kobj_attribute *attr,
				       const char *buf, size_t count)
{
	return single_flag_store(kobj, attr, buf, count,
				 TRANSPARENT_HUGEPAGE_DEFRAG_KHUGEPAGED_FLAG);
}
static struct kobj_attribute khugepaged_defrag_attr =
	__ATTR(defrag, 0644, khugepaged_defrag_show,
	       khugepaged_defrag_store);

/*
 * max_ptes_none controls if khugepaged should collapse hugepages over
 * any unmapped ptes in turn potentially increasing the memory
 * footprint of the vmas. When max_ptes_none is 0 khugepaged will not
 * reduce the available free memory in the system as it
 * runs. Increasing max_ptes_none will instead potentially reduce the
 * free memory in the system during the khugepaged scan.
 */
static ssize_t khugepaged_max_ptes_none_show(struct kobject *kobj,
					     struct kobj_attribute *attr,
					     char *buf)
{
	return sprintf(buf, "%u\n", khugepaged_max_ptes_none);
}
static ssize_t khugepaged_max_ptes_none_store(struct kobject *kobj,
					      struct kobj_attribute *attr,
					      const char *buf, size_t count)
{
	int err;
	unsigned long max_ptes_none;

	err = strict_strtoul(buf, 10, &max_ptes_none);
	if (err || max_ptes_none > HPAGE_PMD_NR-1)
		return -EINVAL;

	khugepaged_max_ptes_none = max_ptes_none;

	return count;
}
static struct kobj_attribute khugepaged_max_ptes_none_attr =
	__ATTR(max_ptes_none, 0644, khugepaged_max_ptes_none_show,
	       khugepaged_max_ptes_none_store);

static struct attribute *khugepaged_attr[] = {
	&khugepaged_defrag_attr.attr,
	&khugepaged_max_ptes_none_attr.attr,
	&pages_to_scan_attr.attr,
	&pages_collapsed_attr.attr,
	&full_scans_attr.attr,
	&scan_sleep_millisecs_attr.attr,
	&alloc_sleep_millisecs_attr.attr,
	NULL,
};

static struct attribute_group khugepaged_attr_group = {
	.attrs = khugepaged_attr,
	.name = "khugepaged",
};
#endif /* CONFIG_SYSFS */

static int __init hugepage_init(void)
{
	int err;
#ifdef CONFIG_SYSFS
	static struct kobject *hugepage_kobj;
#endif

	err = -EINVAL;
	if (!has_transparent_hugepage()) {
		transparent_hugepage_flags = 0;
		goto out;
	}

#ifdef CONFIG_SYSFS
	err = -ENOMEM;
	hugepage_kobj = kobject_create_and_add("transparent_hugepage", mm_kobj);
	if (unlikely(!hugepage_kobj)) {
		printk(KERN_ERR "hugepage: failed kobject create\n");
		goto out;
	}

	err = sysfs_create_group(hugepage_kobj, &hugepage_attr_group);
	if (err) {
		printk(KERN_ERR "hugepage: failed register hugeage group\n");
		goto out;
	}

	err = sysfs_create_group(hugepage_kobj, &khugepaged_attr_group);
	if (err) {
		printk(KERN_ERR "hugepage: failed register hugeage group\n");
		goto out;
	}
#endif

	err = khugepaged_slab_init();
	if (err)
		goto out;

	err = mm_slots_hash_init();
	if (err) {
		khugepaged_slab_free();
		goto out;
	}

	/*
	 * By default disable transparent hugepages on smaller systems,
	 * where the extra memory used could hurt more than TLB overhead
	 * is likely to save.  The admin can still enable it through /sys.
	 */
	if (totalram_pages < (512 << (20 - PAGE_SHIFT)))
		transparent_hugepage_flags = 0;

	start_khugepaged();

	set_recommended_min_free_kbytes();

out:
	return err;
}
module_init(hugepage_init)

static int __init setup_transparent_hugepage(char *str)
{
	int ret = 0;
	if (!str)
		goto out;
	if (!strcmp(str, "always")) {
		set_bit(TRANSPARENT_HUGEPAGE_FLAG,
			&transparent_hugepage_flags);
		clear_bit(TRANSPARENT_HUGEPAGE_REQ_MADV_FLAG,
			  &transparent_hugepage_flags);
		ret = 1;
	} else if (!strcmp(str, "madvise")) {
		clear_bit(TRANSPARENT_HUGEPAGE_FLAG,
			  &transparent_hugepage_flags);
		set_bit(TRANSPARENT_HUGEPAGE_REQ_MADV_FLAG,
			&transparent_hugepage_flags);
		ret = 1;
	} else if (!strcmp(str, "never")) {
		clear_bit(TRANSPARENT_HUGEPAGE_FLAG,
			  &transparent_hugepage_flags);
		clear_bit(TRANSPARENT_HUGEPAGE_REQ_MADV_FLAG,
			  &transparent_hugepage_flags);
		ret = 1;
	}
out:
	if (!ret)
		printk(KERN_WARNING
		       "transparent_hugepage= cannot parse, ignored\n");
	return ret;
}
__setup("transparent_hugepage=", setup_transparent_hugepage);

static void prepare_pmd_huge_pte(pgtable_t pgtable,
				 struct mm_struct *mm)
{
	assert_spin_locked(&mm->page_table_lock);

	/* FIFO */
	if (!mm->pmd_huge_pte)
		INIT_LIST_HEAD(&pgtable->lru);
	else
		list_add(&pgtable->lru, &mm->pmd_huge_pte->lru);
	mm->pmd_huge_pte = pgtable;
}

static inline pmd_t maybe_pmd_mkwrite(pmd_t pmd, struct vm_area_struct *vma)
{
	if (likely(vma->vm_flags & VM_WRITE))
		pmd = pmd_mkwrite(pmd);
	return pmd;
}

static int __do_huge_pmd_anonymous_page(struct mm_struct *mm,
					struct vm_area_struct *vma,
					unsigned long haddr, pmd_t *pmd,
					struct page *page)
{
	int ret = 0;
	pgtable_t pgtable;

	VM_BUG_ON(!PageCompound(page));
	pgtable = pte_alloc_one(mm, haddr);
	if (unlikely(!pgtable)) {
		mem_cgroup_uncharge_page(page);
		put_page(page);
		return VM_FAULT_OOM;
	}

	clear_huge_page(page, haddr, HPAGE_PMD_NR);
	__SetPageUptodate(page);

	spin_lock(&mm->page_table_lock);
	if (unlikely(!pmd_none(*pmd))) {
		spin_unlock(&mm->page_table_lock);
		mem_cgroup_uncharge_page(page);
		put_page(page);
		pte_free(mm, pgtable);
	} else {
		pmd_t entry;
		entry = mk_pmd(page, vma->vm_page_prot);
		entry = maybe_pmd_mkwrite(pmd_mkdirty(entry), vma);
		entry = pmd_mkhuge(entry);
		/*
		 * The spinlocking to take the lru_lock inside
		 * page_add_new_anon_rmap() acts as a full memory
		 * barrier to be sure clear_huge_page writes become
		 * visible after the set_pmd_at() write.
		 */
		page_add_new_anon_rmap(page, vma, haddr);
		set_pmd_at(mm, haddr, pmd, entry);
		prepare_pmd_huge_pte(pgtable, mm);
		add_mm_counter(mm, MM_ANONPAGES, HPAGE_PMD_NR);
		spin_unlock(&mm->page_table_lock);
	}

	return ret;
}

static inline gfp_t alloc_hugepage_gfpmask(int defrag, gfp_t extra_gfp)
{
	return (GFP_TRANSHUGE & ~(defrag ? 0 : __GFP_WAIT)) | extra_gfp;
}

static inline struct page *alloc_hugepage_vma(int defrag,
					      struct vm_area_struct *vma,
					      unsigned long haddr, int nd,
					      gfp_t extra_gfp)
{
	return alloc_pages_vma(alloc_hugepage_gfpmask(defrag, extra_gfp),
			       HPAGE_PMD_ORDER, vma, haddr, nd);
}

#ifndef CONFIG_NUMA
static inline struct page *alloc_hugepage(int defrag)
{
	return alloc_pages(alloc_hugepage_gfpmask(defrag, 0),
			   HPAGE_PMD_ORDER);
}
#endif

int do_huge_pmd_anonymous_page(struct mm_struct *mm, struct vm_area_struct *vma,
			       unsigned long address, pmd_t *pmd,
			       unsigned int flags)
{
	struct page *page;
	unsigned long haddr = address & HPAGE_PMD_MASK;
	pte_t *pte;

	if (haddr >= vma->vm_start && haddr + HPAGE_PMD_SIZE <= vma->vm_end) {
		if (unlikely(anon_vma_prepare(vma)))
			return VM_FAULT_OOM;
		if (unlikely(khugepaged_enter(vma)))
			return VM_FAULT_OOM;
		page = alloc_hugepage_vma(transparent_hugepage_defrag(vma),
					  vma, haddr, numa_node_id(), 0);
<<<<<<< HEAD
		if (unlikely(!page))
=======
		if (unlikely(!page)) {
			count_vm_event(THP_FAULT_FALLBACK);
>>>>>>> d762f438
			goto out;
		}
		count_vm_event(THP_FAULT_ALLOC);
		if (unlikely(mem_cgroup_newpage_charge(page, mm, GFP_KERNEL))) {
			put_page(page);
			goto out;
		}

		return __do_huge_pmd_anonymous_page(mm, vma, haddr, pmd, page);
	}
out:
	/*
	 * Use __pte_alloc instead of pte_alloc_map, because we can't
	 * run pte_offset_map on the pmd, if an huge pmd could
	 * materialize from under us from a different thread.
	 */
	if (unlikely(__pte_alloc(mm, vma, pmd, address)))
		return VM_FAULT_OOM;
	/* if an huge pmd materialized from under us just retry later */
	if (unlikely(pmd_trans_huge(*pmd)))
		return 0;
	/*
	 * A regular pmd is established and it can't morph into a huge pmd
	 * from under us anymore at this point because we hold the mmap_sem
	 * read mode and khugepaged takes it in write mode. So now it's
	 * safe to run pte_offset_map().
	 */
	pte = pte_offset_map(pmd, address);
	return handle_pte_fault(mm, vma, address, pte, pmd, flags);
}

int copy_huge_pmd(struct mm_struct *dst_mm, struct mm_struct *src_mm,
		  pmd_t *dst_pmd, pmd_t *src_pmd, unsigned long addr,
		  struct vm_area_struct *vma)
{
	struct page *src_page;
	pmd_t pmd;
	pgtable_t pgtable;
	int ret;

	ret = -ENOMEM;
	pgtable = pte_alloc_one(dst_mm, addr);
	if (unlikely(!pgtable))
		goto out;

	spin_lock(&dst_mm->page_table_lock);
	spin_lock_nested(&src_mm->page_table_lock, SINGLE_DEPTH_NESTING);

	ret = -EAGAIN;
	pmd = *src_pmd;
	if (unlikely(!pmd_trans_huge(pmd))) {
		pte_free(dst_mm, pgtable);
		goto out_unlock;
	}
	if (unlikely(pmd_trans_splitting(pmd))) {
		/* split huge page running from under us */
		spin_unlock(&src_mm->page_table_lock);
		spin_unlock(&dst_mm->page_table_lock);
		pte_free(dst_mm, pgtable);

		wait_split_huge_page(vma->anon_vma, src_pmd); /* src_vma */
		goto out;
	}
	src_page = pmd_page(pmd);
	VM_BUG_ON(!PageHead(src_page));
	get_page(src_page);
	page_dup_rmap(src_page);
	add_mm_counter(dst_mm, MM_ANONPAGES, HPAGE_PMD_NR);

	pmdp_set_wrprotect(src_mm, addr, src_pmd);
	pmd = pmd_mkold(pmd_wrprotect(pmd));
	set_pmd_at(dst_mm, addr, dst_pmd, pmd);
	prepare_pmd_huge_pte(pgtable, dst_mm);

	ret = 0;
out_unlock:
	spin_unlock(&src_mm->page_table_lock);
	spin_unlock(&dst_mm->page_table_lock);
out:
	return ret;
}

/* no "address" argument so destroys page coloring of some arch */
pgtable_t get_pmd_huge_pte(struct mm_struct *mm)
{
	pgtable_t pgtable;

	assert_spin_locked(&mm->page_table_lock);

	/* FIFO */
	pgtable = mm->pmd_huge_pte;
	if (list_empty(&pgtable->lru))
		mm->pmd_huge_pte = NULL;
	else {
		mm->pmd_huge_pte = list_entry(pgtable->lru.next,
					      struct page, lru);
		list_del(&pgtable->lru);
	}
	return pgtable;
}

static int do_huge_pmd_wp_page_fallback(struct mm_struct *mm,
					struct vm_area_struct *vma,
					unsigned long address,
					pmd_t *pmd, pmd_t orig_pmd,
					struct page *page,
					unsigned long haddr)
{
	pgtable_t pgtable;
	pmd_t _pmd;
	int ret = 0, i;
	struct page **pages;

	pages = kmalloc(sizeof(struct page *) * HPAGE_PMD_NR,
			GFP_KERNEL);
	if (unlikely(!pages)) {
		ret |= VM_FAULT_OOM;
		goto out;
	}

	for (i = 0; i < HPAGE_PMD_NR; i++) {
		pages[i] = alloc_page_vma_node(GFP_HIGHUSER_MOVABLE |
					       __GFP_OTHER_NODE,
					       vma, address, page_to_nid(page));
		if (unlikely(!pages[i] ||
			     mem_cgroup_newpage_charge(pages[i], mm,
						       GFP_KERNEL))) {
			if (pages[i])
				put_page(pages[i]);
			mem_cgroup_uncharge_start();
			while (--i >= 0) {
				mem_cgroup_uncharge_page(pages[i]);
				put_page(pages[i]);
			}
			mem_cgroup_uncharge_end();
			kfree(pages);
			ret |= VM_FAULT_OOM;
			goto out;
		}
	}

	for (i = 0; i < HPAGE_PMD_NR; i++) {
		copy_user_highpage(pages[i], page + i,
				   haddr + PAGE_SHIFT*i, vma);
		__SetPageUptodate(pages[i]);
		cond_resched();
	}

	spin_lock(&mm->page_table_lock);
	if (unlikely(!pmd_same(*pmd, orig_pmd)))
		goto out_free_pages;
	VM_BUG_ON(!PageHead(page));

	pmdp_clear_flush_notify(vma, haddr, pmd);
	/* leave pmd empty until pte is filled */

	pgtable = get_pmd_huge_pte(mm);
	pmd_populate(mm, &_pmd, pgtable);

	for (i = 0; i < HPAGE_PMD_NR; i++, haddr += PAGE_SIZE) {
		pte_t *pte, entry;
		entry = mk_pte(pages[i], vma->vm_page_prot);
		entry = maybe_mkwrite(pte_mkdirty(entry), vma);
		page_add_new_anon_rmap(pages[i], vma, haddr);
		pte = pte_offset_map(&_pmd, haddr);
		VM_BUG_ON(!pte_none(*pte));
		set_pte_at(mm, haddr, pte, entry);
		pte_unmap(pte);
	}
	kfree(pages);

	mm->nr_ptes++;
	smp_wmb(); /* make pte visible before pmd */
	pmd_populate(mm, pmd, pgtable);
	page_remove_rmap(page);
	spin_unlock(&mm->page_table_lock);

	ret |= VM_FAULT_WRITE;
	put_page(page);

out:
	return ret;

out_free_pages:
	spin_unlock(&mm->page_table_lock);
	mem_cgroup_uncharge_start();
	for (i = 0; i < HPAGE_PMD_NR; i++) {
		mem_cgroup_uncharge_page(pages[i]);
		put_page(pages[i]);
	}
	mem_cgroup_uncharge_end();
	kfree(pages);
	goto out;
}

int do_huge_pmd_wp_page(struct mm_struct *mm, struct vm_area_struct *vma,
			unsigned long address, pmd_t *pmd, pmd_t orig_pmd)
{
	int ret = 0;
	struct page *page, *new_page;
	unsigned long haddr;

	VM_BUG_ON(!vma->anon_vma);
	spin_lock(&mm->page_table_lock);
	if (unlikely(!pmd_same(*pmd, orig_pmd)))
		goto out_unlock;

	page = pmd_page(orig_pmd);
	VM_BUG_ON(!PageCompound(page) || !PageHead(page));
	haddr = address & HPAGE_PMD_MASK;
	if (page_mapcount(page) == 1) {
		pmd_t entry;
		entry = pmd_mkyoung(orig_pmd);
		entry = maybe_pmd_mkwrite(pmd_mkdirty(entry), vma);
		if (pmdp_set_access_flags(vma, haddr, pmd, entry,  1))
			update_mmu_cache(vma, address, entry);
		ret |= VM_FAULT_WRITE;
		goto out_unlock;
	}
	get_page(page);
	spin_unlock(&mm->page_table_lock);

	if (transparent_hugepage_enabled(vma) &&
	    !transparent_hugepage_debug_cow())
		new_page = alloc_hugepage_vma(transparent_hugepage_defrag(vma),
					      vma, haddr, numa_node_id(), 0);
	else
		new_page = NULL;

	if (unlikely(!new_page)) {
		count_vm_event(THP_FAULT_FALLBACK);
		ret = do_huge_pmd_wp_page_fallback(mm, vma, address,
						   pmd, orig_pmd, page, haddr);
		put_page(page);
		goto out;
	}
	count_vm_event(THP_FAULT_ALLOC);

	if (unlikely(mem_cgroup_newpage_charge(new_page, mm, GFP_KERNEL))) {
		put_page(new_page);
		put_page(page);
		ret |= VM_FAULT_OOM;
		goto out;
	}

	copy_user_huge_page(new_page, page, haddr, vma, HPAGE_PMD_NR);
	__SetPageUptodate(new_page);

	spin_lock(&mm->page_table_lock);
	put_page(page);
	if (unlikely(!pmd_same(*pmd, orig_pmd))) {
		mem_cgroup_uncharge_page(new_page);
		put_page(new_page);
	} else {
		pmd_t entry;
		VM_BUG_ON(!PageHead(page));
		entry = mk_pmd(new_page, vma->vm_page_prot);
		entry = maybe_pmd_mkwrite(pmd_mkdirty(entry), vma);
		entry = pmd_mkhuge(entry);
		pmdp_clear_flush_notify(vma, haddr, pmd);
		page_add_new_anon_rmap(new_page, vma, haddr);
		set_pmd_at(mm, haddr, pmd, entry);
		update_mmu_cache(vma, address, entry);
		page_remove_rmap(page);
		put_page(page);
		ret |= VM_FAULT_WRITE;
	}
out_unlock:
	spin_unlock(&mm->page_table_lock);
out:
	return ret;
}

struct page *follow_trans_huge_pmd(struct mm_struct *mm,
				   unsigned long addr,
				   pmd_t *pmd,
				   unsigned int flags)
{
	struct page *page = NULL;

	assert_spin_locked(&mm->page_table_lock);

	if (flags & FOLL_WRITE && !pmd_write(*pmd))
		goto out;

	page = pmd_page(*pmd);
	VM_BUG_ON(!PageHead(page));
	if (flags & FOLL_TOUCH) {
		pmd_t _pmd;
		/*
		 * We should set the dirty bit only for FOLL_WRITE but
		 * for now the dirty bit in the pmd is meaningless.
		 * And if the dirty bit will become meaningful and
		 * we'll only set it with FOLL_WRITE, an atomic
		 * set_bit will be required on the pmd to set the
		 * young bit, instead of the current set_pmd_at.
		 */
		_pmd = pmd_mkyoung(pmd_mkdirty(*pmd));
		set_pmd_at(mm, addr & HPAGE_PMD_MASK, pmd, _pmd);
	}
	page += (addr & ~HPAGE_PMD_MASK) >> PAGE_SHIFT;
	VM_BUG_ON(!PageCompound(page));
	if (flags & FOLL_GET)
		get_page(page);

out:
	return page;
}

int zap_huge_pmd(struct mmu_gather *tlb, struct vm_area_struct *vma,
		 pmd_t *pmd)
{
	int ret = 0;

	spin_lock(&tlb->mm->page_table_lock);
	if (likely(pmd_trans_huge(*pmd))) {
		if (unlikely(pmd_trans_splitting(*pmd))) {
			spin_unlock(&tlb->mm->page_table_lock);
			wait_split_huge_page(vma->anon_vma,
					     pmd);
		} else {
			struct page *page;
			pgtable_t pgtable;
			pgtable = get_pmd_huge_pte(tlb->mm);
			page = pmd_page(*pmd);
			pmd_clear(pmd);
			page_remove_rmap(page);
			VM_BUG_ON(page_mapcount(page) < 0);
			add_mm_counter(tlb->mm, MM_ANONPAGES, -HPAGE_PMD_NR);
			VM_BUG_ON(!PageHead(page));
			spin_unlock(&tlb->mm->page_table_lock);
			tlb_remove_page(tlb, page);
			pte_free(tlb->mm, pgtable);
			ret = 1;
		}
	} else
		spin_unlock(&tlb->mm->page_table_lock);

	return ret;
}

int mincore_huge_pmd(struct vm_area_struct *vma, pmd_t *pmd,
		unsigned long addr, unsigned long end,
		unsigned char *vec)
{
	int ret = 0;

	spin_lock(&vma->vm_mm->page_table_lock);
	if (likely(pmd_trans_huge(*pmd))) {
		ret = !pmd_trans_splitting(*pmd);
		spin_unlock(&vma->vm_mm->page_table_lock);
		if (unlikely(!ret))
			wait_split_huge_page(vma->anon_vma, pmd);
		else {
			/*
			 * All logical pages in the range are present
			 * if backed by a huge page.
			 */
			memset(vec, 1, (end - addr) >> PAGE_SHIFT);
		}
	} else
		spin_unlock(&vma->vm_mm->page_table_lock);

	return ret;
}

int change_huge_pmd(struct vm_area_struct *vma, pmd_t *pmd,
		unsigned long addr, pgprot_t newprot)
{
	struct mm_struct *mm = vma->vm_mm;
	int ret = 0;

	spin_lock(&mm->page_table_lock);
	if (likely(pmd_trans_huge(*pmd))) {
		if (unlikely(pmd_trans_splitting(*pmd))) {
			spin_unlock(&mm->page_table_lock);
			wait_split_huge_page(vma->anon_vma, pmd);
		} else {
			pmd_t entry;

			entry = pmdp_get_and_clear(mm, addr, pmd);
			entry = pmd_modify(entry, newprot);
			set_pmd_at(mm, addr, pmd, entry);
			spin_unlock(&vma->vm_mm->page_table_lock);
			flush_tlb_range(vma, addr, addr + HPAGE_PMD_SIZE);
			ret = 1;
		}
	} else
		spin_unlock(&vma->vm_mm->page_table_lock);

	return ret;
}

pmd_t *page_check_address_pmd(struct page *page,
			      struct mm_struct *mm,
			      unsigned long address,
			      enum page_check_address_pmd_flag flag)
{
	pgd_t *pgd;
	pud_t *pud;
	pmd_t *pmd, *ret = NULL;

	if (address & ~HPAGE_PMD_MASK)
		goto out;

	pgd = pgd_offset(mm, address);
	if (!pgd_present(*pgd))
		goto out;

	pud = pud_offset(pgd, address);
	if (!pud_present(*pud))
		goto out;

	pmd = pmd_offset(pud, address);
	if (pmd_none(*pmd))
		goto out;
	if (pmd_page(*pmd) != page)
		goto out;
	/*
	 * split_vma() may create temporary aliased mappings. There is
	 * no risk as long as all huge pmd are found and have their
	 * splitting bit set before __split_huge_page_refcount
	 * runs. Finding the same huge pmd more than once during the
	 * same rmap walk is not a problem.
	 */
	if (flag == PAGE_CHECK_ADDRESS_PMD_NOTSPLITTING_FLAG &&
	    pmd_trans_splitting(*pmd))
		goto out;
	if (pmd_trans_huge(*pmd)) {
		VM_BUG_ON(flag == PAGE_CHECK_ADDRESS_PMD_SPLITTING_FLAG &&
			  !pmd_trans_splitting(*pmd));
		ret = pmd;
	}
out:
	return ret;
}

static int __split_huge_page_splitting(struct page *page,
				       struct vm_area_struct *vma,
				       unsigned long address)
{
	struct mm_struct *mm = vma->vm_mm;
	pmd_t *pmd;
	int ret = 0;

	spin_lock(&mm->page_table_lock);
	pmd = page_check_address_pmd(page, mm, address,
				     PAGE_CHECK_ADDRESS_PMD_NOTSPLITTING_FLAG);
	if (pmd) {
		/*
		 * We can't temporarily set the pmd to null in order
		 * to split it, the pmd must remain marked huge at all
		 * times or the VM won't take the pmd_trans_huge paths
		 * and it won't wait on the anon_vma->root->lock to
		 * serialize against split_huge_page*.
		 */
		pmdp_splitting_flush_notify(vma, address, pmd);
		ret = 1;
	}
	spin_unlock(&mm->page_table_lock);

	return ret;
}

static void __split_huge_page_refcount(struct page *page)
{
	int i;
	unsigned long head_index = page->index;
	struct zone *zone = page_zone(page);
	int zonestat;

	/* prevent PageLRU to go away from under us, and freeze lru stats */
	spin_lock_irq(&zone->lru_lock);
	compound_lock(page);

	for (i = 1; i < HPAGE_PMD_NR; i++) {
		struct page *page_tail = page + i;

		/* tail_page->_count cannot change */
		atomic_sub(atomic_read(&page_tail->_count), &page->_count);
		BUG_ON(page_count(page) <= 0);
		atomic_add(page_mapcount(page) + 1, &page_tail->_count);
		BUG_ON(atomic_read(&page_tail->_count) <= 0);

		/* after clearing PageTail the gup refcount can be released */
		smp_mb();

		/*
		 * retain hwpoison flag of the poisoned tail page:
		 *   fix for the unsuitable process killed on Guest Machine(KVM)
		 *   by the memory-failure.
		 */
		page_tail->flags &= ~PAGE_FLAGS_CHECK_AT_PREP | __PG_HWPOISON;
		page_tail->flags |= (page->flags &
				     ((1L << PG_referenced) |
				      (1L << PG_swapbacked) |
				      (1L << PG_mlocked) |
				      (1L << PG_uptodate)));
		page_tail->flags |= (1L << PG_dirty);

		/*
		 * 1) clear PageTail before overwriting first_page
		 * 2) clear PageTail before clearing PageHead for VM_BUG_ON
		 */
		smp_wmb();

		/*
		 * __split_huge_page_splitting() already set the
		 * splitting bit in all pmd that could map this
		 * hugepage, that will ensure no CPU can alter the
		 * mapcount on the head page. The mapcount is only
		 * accounted in the head page and it has to be
		 * transferred to all tail pages in the below code. So
		 * for this code to be safe, the split the mapcount
		 * can't change. But that doesn't mean userland can't
		 * keep changing and reading the page contents while
		 * we transfer the mapcount, so the pmd splitting
		 * status is achieved setting a reserved bit in the
		 * pmd, not by clearing the present bit.
		*/
		BUG_ON(page_mapcount(page_tail));
		page_tail->_mapcount = page->_mapcount;

		BUG_ON(page_tail->mapping);
		page_tail->mapping = page->mapping;

		page_tail->index = ++head_index;

		BUG_ON(!PageAnon(page_tail));
		BUG_ON(!PageUptodate(page_tail));
		BUG_ON(!PageDirty(page_tail));
		BUG_ON(!PageSwapBacked(page_tail));

		mem_cgroup_split_huge_fixup(page, page_tail);

		lru_add_page_tail(zone, page, page_tail);
	}

	__dec_zone_page_state(page, NR_ANON_TRANSPARENT_HUGEPAGES);
	__mod_zone_page_state(zone, NR_ANON_PAGES, HPAGE_PMD_NR);

	/*
	 * A hugepage counts for HPAGE_PMD_NR pages on the LRU statistics,
	 * so adjust those appropriately if this page is on the LRU.
	 */
	if (PageLRU(page)) {
		zonestat = NR_LRU_BASE + page_lru(page);
		__mod_zone_page_state(zone, zonestat, -(HPAGE_PMD_NR-1));
	}

	ClearPageCompound(page);
	compound_unlock(page);
	spin_unlock_irq(&zone->lru_lock);

	for (i = 1; i < HPAGE_PMD_NR; i++) {
		struct page *page_tail = page + i;
		BUG_ON(page_count(page_tail) <= 0);
		/*
		 * Tail pages may be freed if there wasn't any mapping
		 * like if add_to_swap() is running on a lru page that
		 * had its mapping zapped. And freeing these pages
		 * requires taking the lru_lock so we do the put_page
		 * of the tail pages after the split is complete.
		 */
		put_page(page_tail);
	}

	/*
	 * Only the head page (now become a regular page) is required
	 * to be pinned by the caller.
	 */
	BUG_ON(page_count(page) <= 0);
}

static int __split_huge_page_map(struct page *page,
				 struct vm_area_struct *vma,
				 unsigned long address)
{
	struct mm_struct *mm = vma->vm_mm;
	pmd_t *pmd, _pmd;
	int ret = 0, i;
	pgtable_t pgtable;
	unsigned long haddr;

	spin_lock(&mm->page_table_lock);
	pmd = page_check_address_pmd(page, mm, address,
				     PAGE_CHECK_ADDRESS_PMD_SPLITTING_FLAG);
	if (pmd) {
		pgtable = get_pmd_huge_pte(mm);
		pmd_populate(mm, &_pmd, pgtable);

		for (i = 0, haddr = address; i < HPAGE_PMD_NR;
		     i++, haddr += PAGE_SIZE) {
			pte_t *pte, entry;
			BUG_ON(PageCompound(page+i));
			entry = mk_pte(page + i, vma->vm_page_prot);
			entry = maybe_mkwrite(pte_mkdirty(entry), vma);
			if (!pmd_write(*pmd))
				entry = pte_wrprotect(entry);
			else
				BUG_ON(page_mapcount(page) != 1);
			if (!pmd_young(*pmd))
				entry = pte_mkold(entry);
			pte = pte_offset_map(&_pmd, haddr);
			BUG_ON(!pte_none(*pte));
			set_pte_at(mm, haddr, pte, entry);
			pte_unmap(pte);
		}

		mm->nr_ptes++;
		smp_wmb(); /* make pte visible before pmd */
		/*
		 * Up to this point the pmd is present and huge and
		 * userland has the whole access to the hugepage
		 * during the split (which happens in place). If we
		 * overwrite the pmd with the not-huge version
		 * pointing to the pte here (which of course we could
		 * if all CPUs were bug free), userland could trigger
		 * a small page size TLB miss on the small sized TLB
		 * while the hugepage TLB entry is still established
		 * in the huge TLB. Some CPU doesn't like that. See
		 * http://support.amd.com/us/Processor_TechDocs/41322.pdf,
		 * Erratum 383 on page 93. Intel should be safe but is
		 * also warns that it's only safe if the permission
		 * and cache attributes of the two entries loaded in
		 * the two TLB is identical (which should be the case
		 * here). But it is generally safer to never allow
		 * small and huge TLB entries for the same virtual
		 * address to be loaded simultaneously. So instead of
		 * doing "pmd_populate(); flush_tlb_range();" we first
		 * mark the current pmd notpresent (atomically because
		 * here the pmd_trans_huge and pmd_trans_splitting
		 * must remain set at all times on the pmd until the
		 * split is complete for this pmd), then we flush the
		 * SMP TLB and finally we write the non-huge version
		 * of the pmd entry with pmd_populate.
		 */
		set_pmd_at(mm, address, pmd, pmd_mknotpresent(*pmd));
		flush_tlb_range(vma, address, address + HPAGE_PMD_SIZE);
		pmd_populate(mm, pmd, pgtable);
		ret = 1;
	}
	spin_unlock(&mm->page_table_lock);

	return ret;
}

/* must be called with anon_vma->root->lock hold */
static void __split_huge_page(struct page *page,
			      struct anon_vma *anon_vma)
{
	int mapcount, mapcount2;
	struct anon_vma_chain *avc;

	BUG_ON(!PageHead(page));
	BUG_ON(PageTail(page));

	mapcount = 0;
	list_for_each_entry(avc, &anon_vma->head, same_anon_vma) {
		struct vm_area_struct *vma = avc->vma;
		unsigned long addr = vma_address(page, vma);
		BUG_ON(is_vma_temporary_stack(vma));
		if (addr == -EFAULT)
			continue;
		mapcount += __split_huge_page_splitting(page, vma, addr);
	}
	/*
	 * It is critical that new vmas are added to the tail of the
	 * anon_vma list. This guarantes that if copy_huge_pmd() runs
	 * and establishes a child pmd before
	 * __split_huge_page_splitting() freezes the parent pmd (so if
	 * we fail to prevent copy_huge_pmd() from running until the
	 * whole __split_huge_page() is complete), we will still see
	 * the newly established pmd of the child later during the
	 * walk, to be able to set it as pmd_trans_splitting too.
	 */
	if (mapcount != page_mapcount(page))
		printk(KERN_ERR "mapcount %d page_mapcount %d\n",
		       mapcount, page_mapcount(page));
	BUG_ON(mapcount != page_mapcount(page));

	__split_huge_page_refcount(page);

	mapcount2 = 0;
	list_for_each_entry(avc, &anon_vma->head, same_anon_vma) {
		struct vm_area_struct *vma = avc->vma;
		unsigned long addr = vma_address(page, vma);
		BUG_ON(is_vma_temporary_stack(vma));
		if (addr == -EFAULT)
			continue;
		mapcount2 += __split_huge_page_map(page, vma, addr);
	}
	if (mapcount != mapcount2)
		printk(KERN_ERR "mapcount %d mapcount2 %d page_mapcount %d\n",
		       mapcount, mapcount2, page_mapcount(page));
	BUG_ON(mapcount != mapcount2);
}

int split_huge_page(struct page *page)
{
	struct anon_vma *anon_vma;
	int ret = 1;

	BUG_ON(!PageAnon(page));
	anon_vma = page_lock_anon_vma(page);
	if (!anon_vma)
		goto out;
	ret = 0;
	if (!PageCompound(page))
		goto out_unlock;

	BUG_ON(!PageSwapBacked(page));
	__split_huge_page(page, anon_vma);
	count_vm_event(THP_SPLIT);

	BUG_ON(PageCompound(page));
out_unlock:
	page_unlock_anon_vma(anon_vma);
out:
	return ret;
}

#define VM_NO_THP (VM_SPECIAL|VM_INSERTPAGE|VM_MIXEDMAP|VM_SAO| \
		   VM_HUGETLB|VM_SHARED|VM_MAYSHARE)

int hugepage_madvise(struct vm_area_struct *vma,
		     unsigned long *vm_flags, int advice)
{
	switch (advice) {
	case MADV_HUGEPAGE:
		/*
		 * Be somewhat over-protective like KSM for now!
		 */
		if (*vm_flags & (VM_HUGEPAGE | VM_NO_THP))
			return -EINVAL;
		*vm_flags &= ~VM_NOHUGEPAGE;
		*vm_flags |= VM_HUGEPAGE;
		/*
		 * If the vma become good for khugepaged to scan,
		 * register it here without waiting a page fault that
		 * may not happen any time soon.
		 */
		if (unlikely(khugepaged_enter_vma_merge(vma)))
			return -ENOMEM;
		break;
	case MADV_NOHUGEPAGE:
		/*
		 * Be somewhat over-protective like KSM for now!
		 */
		if (*vm_flags & (VM_NOHUGEPAGE | VM_NO_THP))
			return -EINVAL;
		*vm_flags &= ~VM_HUGEPAGE;
		*vm_flags |= VM_NOHUGEPAGE;
		/*
		 * Setting VM_NOHUGEPAGE will prevent khugepaged from scanning
		 * this vma even if we leave the mm registered in khugepaged if
		 * it got registered before VM_NOHUGEPAGE was set.
		 */
		break;
	}

	return 0;
}

static int __init khugepaged_slab_init(void)
{
	mm_slot_cache = kmem_cache_create("khugepaged_mm_slot",
					  sizeof(struct mm_slot),
					  __alignof__(struct mm_slot), 0, NULL);
	if (!mm_slot_cache)
		return -ENOMEM;

	return 0;
}

static void __init khugepaged_slab_free(void)
{
	kmem_cache_destroy(mm_slot_cache);
	mm_slot_cache = NULL;
}

static inline struct mm_slot *alloc_mm_slot(void)
{
	if (!mm_slot_cache)	/* initialization failed */
		return NULL;
	return kmem_cache_zalloc(mm_slot_cache, GFP_KERNEL);
}

static inline void free_mm_slot(struct mm_slot *mm_slot)
{
	kmem_cache_free(mm_slot_cache, mm_slot);
}

static int __init mm_slots_hash_init(void)
{
	mm_slots_hash = kzalloc(MM_SLOTS_HASH_HEADS * sizeof(struct hlist_head),
				GFP_KERNEL);
	if (!mm_slots_hash)
		return -ENOMEM;
	return 0;
}

#if 0
static void __init mm_slots_hash_free(void)
{
	kfree(mm_slots_hash);
	mm_slots_hash = NULL;
}
#endif

static struct mm_slot *get_mm_slot(struct mm_struct *mm)
{
	struct mm_slot *mm_slot;
	struct hlist_head *bucket;
	struct hlist_node *node;

	bucket = &mm_slots_hash[((unsigned long)mm / sizeof(struct mm_struct))
				% MM_SLOTS_HASH_HEADS];
	hlist_for_each_entry(mm_slot, node, bucket, hash) {
		if (mm == mm_slot->mm)
			return mm_slot;
	}
	return NULL;
}

static void insert_to_mm_slots_hash(struct mm_struct *mm,
				    struct mm_slot *mm_slot)
{
	struct hlist_head *bucket;

	bucket = &mm_slots_hash[((unsigned long)mm / sizeof(struct mm_struct))
				% MM_SLOTS_HASH_HEADS];
	mm_slot->mm = mm;
	hlist_add_head(&mm_slot->hash, bucket);
}

static inline int khugepaged_test_exit(struct mm_struct *mm)
{
	return atomic_read(&mm->mm_users) == 0;
}

int __khugepaged_enter(struct mm_struct *mm)
{
	struct mm_slot *mm_slot;
	int wakeup;

	mm_slot = alloc_mm_slot();
	if (!mm_slot)
		return -ENOMEM;

	/* __khugepaged_exit() must not run from under us */
	VM_BUG_ON(khugepaged_test_exit(mm));
	if (unlikely(test_and_set_bit(MMF_VM_HUGEPAGE, &mm->flags))) {
		free_mm_slot(mm_slot);
		return 0;
	}

	spin_lock(&khugepaged_mm_lock);
	insert_to_mm_slots_hash(mm, mm_slot);
	/*
	 * Insert just behind the scanning cursor, to let the area settle
	 * down a little.
	 */
	wakeup = list_empty(&khugepaged_scan.mm_head);
	list_add_tail(&mm_slot->mm_node, &khugepaged_scan.mm_head);
	spin_unlock(&khugepaged_mm_lock);

	atomic_inc(&mm->mm_count);
	if (wakeup)
		wake_up_interruptible(&khugepaged_wait);

	return 0;
}

int khugepaged_enter_vma_merge(struct vm_area_struct *vma)
{
	unsigned long hstart, hend;
	if (!vma->anon_vma)
		/*
		 * Not yet faulted in so we will register later in the
		 * page fault if needed.
		 */
		return 0;
	if (vma->vm_ops)
		/* khugepaged not yet working on file or special mappings */
		return 0;
	/*
	 * If is_pfn_mapping() is true is_learn_pfn_mapping() must be
	 * true too, verify it here.
	 */
	VM_BUG_ON(is_linear_pfn_mapping(vma) || vma->vm_flags & VM_NO_THP);
	hstart = (vma->vm_start + ~HPAGE_PMD_MASK) & HPAGE_PMD_MASK;
	hend = vma->vm_end & HPAGE_PMD_MASK;
	if (hstart < hend)
		return khugepaged_enter(vma);
	return 0;
}

void __khugepaged_exit(struct mm_struct *mm)
{
	struct mm_slot *mm_slot;
	int free = 0;

	spin_lock(&khugepaged_mm_lock);
	mm_slot = get_mm_slot(mm);
	if (mm_slot && khugepaged_scan.mm_slot != mm_slot) {
		hlist_del(&mm_slot->hash);
		list_del(&mm_slot->mm_node);
		free = 1;
	}

	if (free) {
		spin_unlock(&khugepaged_mm_lock);
		clear_bit(MMF_VM_HUGEPAGE, &mm->flags);
		free_mm_slot(mm_slot);
		mmdrop(mm);
	} else if (mm_slot) {
		spin_unlock(&khugepaged_mm_lock);
		/*
		 * This is required to serialize against
		 * khugepaged_test_exit() (which is guaranteed to run
		 * under mmap sem read mode). Stop here (after we
		 * return all pagetables will be destroyed) until
		 * khugepaged has finished working on the pagetables
		 * under the mmap_sem.
		 */
		down_write(&mm->mmap_sem);
		up_write(&mm->mmap_sem);
	} else
		spin_unlock(&khugepaged_mm_lock);
}

static void release_pte_page(struct page *page)
{
	/* 0 stands for page_is_file_cache(page) == false */
	dec_zone_page_state(page, NR_ISOLATED_ANON + 0);
	unlock_page(page);
	putback_lru_page(page);
}

static void release_pte_pages(pte_t *pte, pte_t *_pte)
{
	while (--_pte >= pte) {
		pte_t pteval = *_pte;
		if (!pte_none(pteval))
			release_pte_page(pte_page(pteval));
	}
}

static void release_all_pte_pages(pte_t *pte)
{
	release_pte_pages(pte, pte + HPAGE_PMD_NR);
}

static int __collapse_huge_page_isolate(struct vm_area_struct *vma,
					unsigned long address,
					pte_t *pte)
{
	struct page *page;
	pte_t *_pte;
	int referenced = 0, isolated = 0, none = 0;
	for (_pte = pte; _pte < pte+HPAGE_PMD_NR;
	     _pte++, address += PAGE_SIZE) {
		pte_t pteval = *_pte;
		if (pte_none(pteval)) {
			if (++none <= khugepaged_max_ptes_none)
				continue;
			else {
				release_pte_pages(pte, _pte);
				goto out;
			}
		}
		if (!pte_present(pteval) || !pte_write(pteval)) {
			release_pte_pages(pte, _pte);
			goto out;
		}
		page = vm_normal_page(vma, address, pteval);
		if (unlikely(!page)) {
			release_pte_pages(pte, _pte);
			goto out;
		}
		VM_BUG_ON(PageCompound(page));
		BUG_ON(!PageAnon(page));
		VM_BUG_ON(!PageSwapBacked(page));

		/* cannot use mapcount: can't collapse if there's a gup pin */
		if (page_count(page) != 1) {
			release_pte_pages(pte, _pte);
			goto out;
		}
		/*
		 * We can do it before isolate_lru_page because the
		 * page can't be freed from under us. NOTE: PG_lock
		 * is needed to serialize against split_huge_page
		 * when invoked from the VM.
		 */
		if (!trylock_page(page)) {
			release_pte_pages(pte, _pte);
			goto out;
		}
		/*
		 * Isolate the page to avoid collapsing an hugepage
		 * currently in use by the VM.
		 */
		if (isolate_lru_page(page)) {
			unlock_page(page);
			release_pte_pages(pte, _pte);
			goto out;
		}
		/* 0 stands for page_is_file_cache(page) == false */
		inc_zone_page_state(page, NR_ISOLATED_ANON + 0);
		VM_BUG_ON(!PageLocked(page));
		VM_BUG_ON(PageLRU(page));

		/* If there is no mapped pte young don't collapse the page */
		if (pte_young(pteval) || PageReferenced(page) ||
		    mmu_notifier_test_young(vma->vm_mm, address))
			referenced = 1;
	}
	if (unlikely(!referenced))
		release_all_pte_pages(pte);
	else
		isolated = 1;
out:
	return isolated;
}

static void __collapse_huge_page_copy(pte_t *pte, struct page *page,
				      struct vm_area_struct *vma,
				      unsigned long address,
				      spinlock_t *ptl)
{
	pte_t *_pte;
	for (_pte = pte; _pte < pte+HPAGE_PMD_NR; _pte++) {
		pte_t pteval = *_pte;
		struct page *src_page;

		if (pte_none(pteval)) {
			clear_user_highpage(page, address);
			add_mm_counter(vma->vm_mm, MM_ANONPAGES, 1);
		} else {
			src_page = pte_page(pteval);
			copy_user_highpage(page, src_page, address, vma);
			VM_BUG_ON(page_mapcount(src_page) != 1);
			VM_BUG_ON(page_count(src_page) != 2);
			release_pte_page(src_page);
			/*
			 * ptl mostly unnecessary, but preempt has to
			 * be disabled to update the per-cpu stats
			 * inside page_remove_rmap().
			 */
			spin_lock(ptl);
			/*
			 * paravirt calls inside pte_clear here are
			 * superfluous.
			 */
			pte_clear(vma->vm_mm, address, _pte);
			page_remove_rmap(src_page);
			spin_unlock(ptl);
			free_page_and_swap_cache(src_page);
		}

		address += PAGE_SIZE;
		page++;
	}
}

static void collapse_huge_page(struct mm_struct *mm,
			       unsigned long address,
			       struct page **hpage,
			       struct vm_area_struct *vma,
			       int node)
{
	pgd_t *pgd;
	pud_t *pud;
	pmd_t *pmd, _pmd;
	pte_t *pte;
	pgtable_t pgtable;
	struct page *new_page;
	spinlock_t *ptl;
	int isolated;
	unsigned long hstart, hend;

	VM_BUG_ON(address & ~HPAGE_PMD_MASK);
#ifndef CONFIG_NUMA
	VM_BUG_ON(!*hpage);
	new_page = *hpage;
	if (unlikely(mem_cgroup_newpage_charge(new_page, mm, GFP_KERNEL))) {
		up_read(&mm->mmap_sem);
		return;
	}
#else
	VM_BUG_ON(*hpage);
	/*
	 * Allocate the page while the vma is still valid and under
	 * the mmap_sem read mode so there is no memory allocation
	 * later when we take the mmap_sem in write mode. This is more
	 * friendly behavior (OTOH it may actually hide bugs) to
	 * filesystems in userland with daemons allocating memory in
	 * the userland I/O paths.  Allocating memory with the
	 * mmap_sem in read mode is good idea also to allow greater
	 * scalability.
	 */
	new_page = alloc_hugepage_vma(khugepaged_defrag(), vma, address,
				      node, __GFP_OTHER_NODE);
	if (unlikely(!new_page)) {
		up_read(&mm->mmap_sem);
		count_vm_event(THP_COLLAPSE_ALLOC_FAILED);
		*hpage = ERR_PTR(-ENOMEM);
		return;
	}
<<<<<<< HEAD
=======
	count_vm_event(THP_COLLAPSE_ALLOC);
>>>>>>> d762f438
	if (unlikely(mem_cgroup_newpage_charge(new_page, mm, GFP_KERNEL))) {
		up_read(&mm->mmap_sem);
		put_page(new_page);
		return;
	}
#endif

	/* after allocating the hugepage upgrade to mmap_sem write mode */
	up_read(&mm->mmap_sem);

	/*
	 * Prevent all access to pagetables with the exception of
	 * gup_fast later hanlded by the ptep_clear_flush and the VM
	 * handled by the anon_vma lock + PG_lock.
	 */
	down_write(&mm->mmap_sem);
	if (unlikely(khugepaged_test_exit(mm)))
		goto out;

	vma = find_vma(mm, address);
	hstart = (vma->vm_start + ~HPAGE_PMD_MASK) & HPAGE_PMD_MASK;
	hend = vma->vm_end & HPAGE_PMD_MASK;
	if (address < hstart || address + HPAGE_PMD_SIZE > hend)
		goto out;

	if ((!(vma->vm_flags & VM_HUGEPAGE) && !khugepaged_always()) ||
	    (vma->vm_flags & VM_NOHUGEPAGE))
		goto out;

	if (!vma->anon_vma || vma->vm_ops)
		goto out;
	if (is_vma_temporary_stack(vma))
		goto out;
	/*
	 * If is_pfn_mapping() is true is_learn_pfn_mapping() must be
	 * true too, verify it here.
	 */
	VM_BUG_ON(is_linear_pfn_mapping(vma) || vma->vm_flags & VM_NO_THP);

	pgd = pgd_offset(mm, address);
	if (!pgd_present(*pgd))
		goto out;

	pud = pud_offset(pgd, address);
	if (!pud_present(*pud))
		goto out;

	pmd = pmd_offset(pud, address);
	/* pmd can't go away or become huge under us */
	if (!pmd_present(*pmd) || pmd_trans_huge(*pmd))
		goto out;

	anon_vma_lock(vma->anon_vma);

	pte = pte_offset_map(pmd, address);
	ptl = pte_lockptr(mm, pmd);

	spin_lock(&mm->page_table_lock); /* probably unnecessary */
	/*
	 * After this gup_fast can't run anymore. This also removes
	 * any huge TLB entry from the CPU so we won't allow
	 * huge and small TLB entries for the same virtual address
	 * to avoid the risk of CPU bugs in that area.
	 */
	_pmd = pmdp_clear_flush_notify(vma, address, pmd);
	spin_unlock(&mm->page_table_lock);

	spin_lock(ptl);
	isolated = __collapse_huge_page_isolate(vma, address, pte);
	spin_unlock(ptl);

	if (unlikely(!isolated)) {
		pte_unmap(pte);
		spin_lock(&mm->page_table_lock);
		BUG_ON(!pmd_none(*pmd));
		set_pmd_at(mm, address, pmd, _pmd);
		spin_unlock(&mm->page_table_lock);
		anon_vma_unlock(vma->anon_vma);
		goto out;
	}

	/*
	 * All pages are isolated and locked so anon_vma rmap
	 * can't run anymore.
	 */
	anon_vma_unlock(vma->anon_vma);

	__collapse_huge_page_copy(pte, new_page, vma, address, ptl);
	pte_unmap(pte);
	__SetPageUptodate(new_page);
	pgtable = pmd_pgtable(_pmd);
	VM_BUG_ON(page_count(pgtable) != 1);
	VM_BUG_ON(page_mapcount(pgtable) != 0);

	_pmd = mk_pmd(new_page, vma->vm_page_prot);
	_pmd = maybe_pmd_mkwrite(pmd_mkdirty(_pmd), vma);
	_pmd = pmd_mkhuge(_pmd);

	/*
	 * spin_lock() below is not the equivalent of smp_wmb(), so
	 * this is needed to avoid the copy_huge_page writes to become
	 * visible after the set_pmd_at() write.
	 */
	smp_wmb();

	spin_lock(&mm->page_table_lock);
	BUG_ON(!pmd_none(*pmd));
	page_add_new_anon_rmap(new_page, vma, address);
	set_pmd_at(mm, address, pmd, _pmd);
	update_mmu_cache(vma, address, entry);
	prepare_pmd_huge_pte(pgtable, mm);
	mm->nr_ptes--;
	spin_unlock(&mm->page_table_lock);

#ifndef CONFIG_NUMA
	*hpage = NULL;
#endif
	khugepaged_pages_collapsed++;
out_up_write:
	up_write(&mm->mmap_sem);
	return;

out:
	mem_cgroup_uncharge_page(new_page);
#ifdef CONFIG_NUMA
	put_page(new_page);
#endif
	goto out_up_write;
}

static int khugepaged_scan_pmd(struct mm_struct *mm,
			       struct vm_area_struct *vma,
			       unsigned long address,
			       struct page **hpage)
{
	pgd_t *pgd;
	pud_t *pud;
	pmd_t *pmd;
	pte_t *pte, *_pte;
	int ret = 0, referenced = 0, none = 0;
	struct page *page;
	unsigned long _address;
	spinlock_t *ptl;
	int node = -1;

	VM_BUG_ON(address & ~HPAGE_PMD_MASK);

	pgd = pgd_offset(mm, address);
	if (!pgd_present(*pgd))
		goto out;

	pud = pud_offset(pgd, address);
	if (!pud_present(*pud))
		goto out;

	pmd = pmd_offset(pud, address);
	if (!pmd_present(*pmd) || pmd_trans_huge(*pmd))
		goto out;

	pte = pte_offset_map_lock(mm, pmd, address, &ptl);
	for (_address = address, _pte = pte; _pte < pte+HPAGE_PMD_NR;
	     _pte++, _address += PAGE_SIZE) {
		pte_t pteval = *_pte;
		if (pte_none(pteval)) {
			if (++none <= khugepaged_max_ptes_none)
				continue;
			else
				goto out_unmap;
		}
		if (!pte_present(pteval) || !pte_write(pteval))
			goto out_unmap;
		page = vm_normal_page(vma, _address, pteval);
		if (unlikely(!page))
			goto out_unmap;
		/*
		 * Chose the node of the first page. This could
		 * be more sophisticated and look at more pages,
		 * but isn't for now.
		 */
		if (node == -1)
			node = page_to_nid(page);
		VM_BUG_ON(PageCompound(page));
		if (!PageLRU(page) || PageLocked(page) || !PageAnon(page))
			goto out_unmap;
		/* cannot use mapcount: can't collapse if there's a gup pin */
		if (page_count(page) != 1)
			goto out_unmap;
		if (pte_young(pteval) || PageReferenced(page) ||
		    mmu_notifier_test_young(vma->vm_mm, address))
			referenced = 1;
	}
	if (referenced)
		ret = 1;
out_unmap:
	pte_unmap_unlock(pte, ptl);
	if (ret)
		/* collapse_huge_page will return with the mmap_sem released */
		collapse_huge_page(mm, address, hpage, vma, node);
out:
	return ret;
}

static void collect_mm_slot(struct mm_slot *mm_slot)
{
	struct mm_struct *mm = mm_slot->mm;

	VM_BUG_ON(!spin_is_locked(&khugepaged_mm_lock));

	if (khugepaged_test_exit(mm)) {
		/* free mm_slot */
		hlist_del(&mm_slot->hash);
		list_del(&mm_slot->mm_node);

		/*
		 * Not strictly needed because the mm exited already.
		 *
		 * clear_bit(MMF_VM_HUGEPAGE, &mm->flags);
		 */

		/* khugepaged_mm_lock actually not necessary for the below */
		free_mm_slot(mm_slot);
		mmdrop(mm);
	}
}

static unsigned int khugepaged_scan_mm_slot(unsigned int pages,
					    struct page **hpage)
{
	struct mm_slot *mm_slot;
	struct mm_struct *mm;
	struct vm_area_struct *vma;
	int progress = 0;

	VM_BUG_ON(!pages);
	VM_BUG_ON(!spin_is_locked(&khugepaged_mm_lock));

	if (khugepaged_scan.mm_slot)
		mm_slot = khugepaged_scan.mm_slot;
	else {
		mm_slot = list_entry(khugepaged_scan.mm_head.next,
				     struct mm_slot, mm_node);
		khugepaged_scan.address = 0;
		khugepaged_scan.mm_slot = mm_slot;
	}
	spin_unlock(&khugepaged_mm_lock);

	mm = mm_slot->mm;
	down_read(&mm->mmap_sem);
	if (unlikely(khugepaged_test_exit(mm)))
		vma = NULL;
	else
		vma = find_vma(mm, khugepaged_scan.address);

	progress++;
	for (; vma; vma = vma->vm_next) {
		unsigned long hstart, hend;

		cond_resched();
		if (unlikely(khugepaged_test_exit(mm))) {
			progress++;
			break;
		}

		if ((!(vma->vm_flags & VM_HUGEPAGE) &&
		     !khugepaged_always()) ||
		    (vma->vm_flags & VM_NOHUGEPAGE)) {
		skip:
			progress++;
			continue;
		}
		if (!vma->anon_vma || vma->vm_ops)
			goto skip;
		if (is_vma_temporary_stack(vma))
			goto skip;
		/*
		 * If is_pfn_mapping() is true is_learn_pfn_mapping()
		 * must be true too, verify it here.
		 */
		VM_BUG_ON(is_linear_pfn_mapping(vma) ||
			  vma->vm_flags & VM_NO_THP);

		hstart = (vma->vm_start + ~HPAGE_PMD_MASK) & HPAGE_PMD_MASK;
		hend = vma->vm_end & HPAGE_PMD_MASK;
		if (hstart >= hend)
			goto skip;
		if (khugepaged_scan.address > hend)
			goto skip;
		if (khugepaged_scan.address < hstart)
			khugepaged_scan.address = hstart;
		VM_BUG_ON(khugepaged_scan.address & ~HPAGE_PMD_MASK);

		while (khugepaged_scan.address < hend) {
			int ret;
			cond_resched();
			if (unlikely(khugepaged_test_exit(mm)))
				goto breakouterloop;

			VM_BUG_ON(khugepaged_scan.address < hstart ||
				  khugepaged_scan.address + HPAGE_PMD_SIZE >
				  hend);
			ret = khugepaged_scan_pmd(mm, vma,
						  khugepaged_scan.address,
						  hpage);
			/* move to next address */
			khugepaged_scan.address += HPAGE_PMD_SIZE;
			progress += HPAGE_PMD_NR;
			if (ret)
				/* we released mmap_sem so break loop */
				goto breakouterloop_mmap_sem;
			if (progress >= pages)
				goto breakouterloop;
		}
	}
breakouterloop:
	up_read(&mm->mmap_sem); /* exit_mmap will destroy ptes after this */
breakouterloop_mmap_sem:

	spin_lock(&khugepaged_mm_lock);
	VM_BUG_ON(khugepaged_scan.mm_slot != mm_slot);
	/*
	 * Release the current mm_slot if this mm is about to die, or
	 * if we scanned all vmas of this mm.
	 */
	if (khugepaged_test_exit(mm) || !vma) {
		/*
		 * Make sure that if mm_users is reaching zero while
		 * khugepaged runs here, khugepaged_exit will find
		 * mm_slot not pointing to the exiting mm.
		 */
		if (mm_slot->mm_node.next != &khugepaged_scan.mm_head) {
			khugepaged_scan.mm_slot = list_entry(
				mm_slot->mm_node.next,
				struct mm_slot, mm_node);
			khugepaged_scan.address = 0;
		} else {
			khugepaged_scan.mm_slot = NULL;
			khugepaged_full_scans++;
		}

		collect_mm_slot(mm_slot);
	}

	return progress;
}

static int khugepaged_has_work(void)
{
	return !list_empty(&khugepaged_scan.mm_head) &&
		khugepaged_enabled();
}

static int khugepaged_wait_event(void)
{
	return !list_empty(&khugepaged_scan.mm_head) ||
		!khugepaged_enabled();
}

static void khugepaged_do_scan(struct page **hpage)
{
	unsigned int progress = 0, pass_through_head = 0;
	unsigned int pages = khugepaged_pages_to_scan;

	barrier(); /* write khugepaged_pages_to_scan to local stack */

	while (progress < pages) {
		cond_resched();

#ifndef CONFIG_NUMA
		if (!*hpage) {
			*hpage = alloc_hugepage(khugepaged_defrag());
			if (unlikely(!*hpage)) {
				count_vm_event(THP_COLLAPSE_ALLOC_FAILED);
				break;
			}
			count_vm_event(THP_COLLAPSE_ALLOC);
		}
#else
		if (IS_ERR(*hpage))
			break;
#endif

		if (unlikely(kthread_should_stop() || freezing(current)))
			break;

		spin_lock(&khugepaged_mm_lock);
		if (!khugepaged_scan.mm_slot)
			pass_through_head++;
		if (khugepaged_has_work() &&
		    pass_through_head < 2)
			progress += khugepaged_scan_mm_slot(pages - progress,
							    hpage);
		else
			progress = pages;
		spin_unlock(&khugepaged_mm_lock);
	}
}

static void khugepaged_alloc_sleep(void)
{
	DEFINE_WAIT(wait);
	add_wait_queue(&khugepaged_wait, &wait);
	schedule_timeout_interruptible(
		msecs_to_jiffies(
			khugepaged_alloc_sleep_millisecs));
	remove_wait_queue(&khugepaged_wait, &wait);
}

#ifndef CONFIG_NUMA
static struct page *khugepaged_alloc_hugepage(void)
{
	struct page *hpage;

	do {
		hpage = alloc_hugepage(khugepaged_defrag());
		if (!hpage) {
			count_vm_event(THP_COLLAPSE_ALLOC_FAILED);
			khugepaged_alloc_sleep();
		} else
			count_vm_event(THP_COLLAPSE_ALLOC);
	} while (unlikely(!hpage) &&
		 likely(khugepaged_enabled()));
	return hpage;
}
#endif

static void khugepaged_loop(void)
{
	struct page *hpage;

#ifdef CONFIG_NUMA
	hpage = NULL;
#endif
	while (likely(khugepaged_enabled())) {
#ifndef CONFIG_NUMA
		hpage = khugepaged_alloc_hugepage();
		if (unlikely(!hpage)) {
			count_vm_event(THP_COLLAPSE_ALLOC_FAILED);
			break;
		}
		count_vm_event(THP_COLLAPSE_ALLOC);
#else
		if (IS_ERR(hpage)) {
			khugepaged_alloc_sleep();
			hpage = NULL;
		}
#endif

		khugepaged_do_scan(&hpage);
#ifndef CONFIG_NUMA
		if (hpage)
			put_page(hpage);
#endif
		try_to_freeze();
		if (unlikely(kthread_should_stop()))
			break;
		if (khugepaged_has_work()) {
			DEFINE_WAIT(wait);
			if (!khugepaged_scan_sleep_millisecs)
				continue;
			add_wait_queue(&khugepaged_wait, &wait);
			schedule_timeout_interruptible(
				msecs_to_jiffies(
					khugepaged_scan_sleep_millisecs));
			remove_wait_queue(&khugepaged_wait, &wait);
		} else if (khugepaged_enabled())
			wait_event_freezable(khugepaged_wait,
					     khugepaged_wait_event());
	}
}

static int khugepaged(void *none)
{
	struct mm_slot *mm_slot;

	set_freezable();
	set_user_nice(current, 19);

	/* serialize with start_khugepaged() */
	mutex_lock(&khugepaged_mutex);

	for (;;) {
		mutex_unlock(&khugepaged_mutex);
		VM_BUG_ON(khugepaged_thread != current);
		khugepaged_loop();
		VM_BUG_ON(khugepaged_thread != current);

		mutex_lock(&khugepaged_mutex);
		if (!khugepaged_enabled())
			break;
		if (unlikely(kthread_should_stop()))
			break;
	}

	spin_lock(&khugepaged_mm_lock);
	mm_slot = khugepaged_scan.mm_slot;
	khugepaged_scan.mm_slot = NULL;
	if (mm_slot)
		collect_mm_slot(mm_slot);
	spin_unlock(&khugepaged_mm_lock);

	khugepaged_thread = NULL;
	mutex_unlock(&khugepaged_mutex);

	return 0;
}

void __split_huge_page_pmd(struct mm_struct *mm, pmd_t *pmd)
{
	struct page *page;

	spin_lock(&mm->page_table_lock);
	if (unlikely(!pmd_trans_huge(*pmd))) {
		spin_unlock(&mm->page_table_lock);
		return;
	}
	page = pmd_page(*pmd);
	VM_BUG_ON(!page_count(page));
	get_page(page);
	spin_unlock(&mm->page_table_lock);

	split_huge_page(page);

	put_page(page);
	BUG_ON(pmd_trans_huge(*pmd));
}

static void split_huge_page_address(struct mm_struct *mm,
				    unsigned long address)
{
	pgd_t *pgd;
	pud_t *pud;
	pmd_t *pmd;

	VM_BUG_ON(!(address & ~HPAGE_PMD_MASK));

	pgd = pgd_offset(mm, address);
	if (!pgd_present(*pgd))
		return;

	pud = pud_offset(pgd, address);
	if (!pud_present(*pud))
		return;

	pmd = pmd_offset(pud, address);
	if (!pmd_present(*pmd))
		return;
	/*
	 * Caller holds the mmap_sem write mode, so a huge pmd cannot
	 * materialize from under us.
	 */
	split_huge_page_pmd(mm, pmd);
}

void __vma_adjust_trans_huge(struct vm_area_struct *vma,
			     unsigned long start,
			     unsigned long end,
			     long adjust_next)
{
	/*
	 * If the new start address isn't hpage aligned and it could
	 * previously contain an hugepage: check if we need to split
	 * an huge pmd.
	 */
	if (start & ~HPAGE_PMD_MASK &&
	    (start & HPAGE_PMD_MASK) >= vma->vm_start &&
	    (start & HPAGE_PMD_MASK) + HPAGE_PMD_SIZE <= vma->vm_end)
		split_huge_page_address(vma->vm_mm, start);

	/*
	 * If the new end address isn't hpage aligned and it could
	 * previously contain an hugepage: check if we need to split
	 * an huge pmd.
	 */
	if (end & ~HPAGE_PMD_MASK &&
	    (end & HPAGE_PMD_MASK) >= vma->vm_start &&
	    (end & HPAGE_PMD_MASK) + HPAGE_PMD_SIZE <= vma->vm_end)
		split_huge_page_address(vma->vm_mm, end);

	/*
	 * If we're also updating the vma->vm_next->vm_start, if the new
	 * vm_next->vm_start isn't page aligned and it could previously
	 * contain an hugepage: check if we need to split an huge pmd.
	 */
	if (adjust_next > 0) {
		struct vm_area_struct *next = vma->vm_next;
		unsigned long nstart = next->vm_start;
		nstart += adjust_next << PAGE_SHIFT;
		if (nstart & ~HPAGE_PMD_MASK &&
		    (nstart & HPAGE_PMD_MASK) >= next->vm_start &&
		    (nstart & HPAGE_PMD_MASK) + HPAGE_PMD_SIZE <= next->vm_end)
			split_huge_page_address(next->vm_mm, nstart);
	}
}<|MERGE_RESOLUTION|>--- conflicted
+++ resolved
@@ -684,12 +684,8 @@
 			return VM_FAULT_OOM;
 		page = alloc_hugepage_vma(transparent_hugepage_defrag(vma),
 					  vma, haddr, numa_node_id(), 0);
-<<<<<<< HEAD
-		if (unlikely(!page))
-=======
 		if (unlikely(!page)) {
 			count_vm_event(THP_FAULT_FALLBACK);
->>>>>>> d762f438
 			goto out;
 		}
 		count_vm_event(THP_FAULT_ALLOC);
@@ -1801,10 +1797,7 @@
 		*hpage = ERR_PTR(-ENOMEM);
 		return;
 	}
-<<<<<<< HEAD
-=======
 	count_vm_event(THP_COLLAPSE_ALLOC);
->>>>>>> d762f438
 	if (unlikely(mem_cgroup_newpage_charge(new_page, mm, GFP_KERNEL))) {
 		up_read(&mm->mmap_sem);
 		put_page(new_page);
