/* SPDX-License-Identifier: GPL-2.0-or-later */
#ifndef _LINUX_IO_URING_H
#define _LINUX_IO_URING_H

#include <linux/sched.h>
#include <linux/xarray.h>

<<<<<<< HEAD
struct io_wq_work_node {
	struct io_wq_work_node *next;
};

struct io_wq_work_list {
	struct io_wq_work_node *first;
	struct io_wq_work_node *last;
};

struct io_uring_task {
	/* submission side */
	struct xarray		xa;
	struct wait_queue_head	wait;
	void			*last;
	void			*io_wq;
	struct percpu_counter	inflight;
	atomic_t		in_idle;
	bool			sqpoll;

	spinlock_t		task_lock;
	struct io_wq_work_list	task_list;
	unsigned long		task_state;
	struct callback_head	task_work;
};

=======
>>>>>>> 7aef27f0
#if defined(CONFIG_IO_URING)
struct sock *io_uring_get_socket(struct file *file);
void __io_uring_task_cancel(void);
void __io_uring_files_cancel(struct files_struct *files);
void __io_uring_free(struct task_struct *tsk);

static inline void io_uring_task_cancel(void)
{
	if (current->io_uring)
		__io_uring_task_cancel();
}
static inline void io_uring_files_cancel(struct files_struct *files)
{
	if (current->io_uring)
		__io_uring_files_cancel(files);
}
static inline void io_uring_free(struct task_struct *tsk)
{
	if (tsk->io_uring)
		__io_uring_free(tsk);
}
#else
static inline struct sock *io_uring_get_socket(struct file *file)
{
	return NULL;
}
static inline void io_uring_task_cancel(void)
{
}
static inline void io_uring_files_cancel(struct files_struct *files)
{
}
static inline void io_uring_free(struct task_struct *tsk)
{
}
#endif

#endif<|MERGE_RESOLUTION|>--- conflicted
+++ resolved
@@ -5,34 +5,6 @@
 #include <linux/sched.h>
 #include <linux/xarray.h>
 
-<<<<<<< HEAD
-struct io_wq_work_node {
-	struct io_wq_work_node *next;
-};
-
-struct io_wq_work_list {
-	struct io_wq_work_node *first;
-	struct io_wq_work_node *last;
-};
-
-struct io_uring_task {
-	/* submission side */
-	struct xarray		xa;
-	struct wait_queue_head	wait;
-	void			*last;
-	void			*io_wq;
-	struct percpu_counter	inflight;
-	atomic_t		in_idle;
-	bool			sqpoll;
-
-	spinlock_t		task_lock;
-	struct io_wq_work_list	task_list;
-	unsigned long		task_state;
-	struct callback_head	task_work;
-};
-
-=======
->>>>>>> 7aef27f0
 #if defined(CONFIG_IO_URING)
 struct sock *io_uring_get_socket(struct file *file);
 void __io_uring_task_cancel(void);
