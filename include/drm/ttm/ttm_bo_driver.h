/**************************************************************************
 *
 * Copyright (c) 2006-2009 Vmware, Inc., Palo Alto, CA., USA
 * All Rights Reserved.
 *
 * Permission is hereby granted, free of charge, to any person obtaining a
 * copy of this software and associated documentation files (the
 * "Software"), to deal in the Software without restriction, including
 * without limitation the rights to use, copy, modify, merge, publish,
 * distribute, sub license, and/or sell copies of the Software, and to
 * permit persons to whom the Software is furnished to do so, subject to
 * the following conditions:
 *
 * The above copyright notice and this permission notice (including the
 * next paragraph) shall be included in all copies or substantial portions
 * of the Software.
 *
 * THE SOFTWARE IS PROVIDED "AS IS", WITHOUT WARRANTY OF ANY KIND, EXPRESS OR
 * IMPLIED, INCLUDING BUT NOT LIMITED TO THE WARRANTIES OF MERCHANTABILITY,
 * FITNESS FOR A PARTICULAR PURPOSE AND NON-INFRINGEMENT. IN NO EVENT SHALL
 * THE COPYRIGHT HOLDERS, AUTHORS AND/OR ITS SUPPLIERS BE LIABLE FOR ANY CLAIM,
 * DAMAGES OR OTHER LIABILITY, WHETHER IN AN ACTION OF CONTRACT, TORT OR
 * OTHERWISE, ARISING FROM, OUT OF OR IN CONNECTION WITH THE SOFTWARE OR THE
 * USE OR OTHER DEALINGS IN THE SOFTWARE.
 *
 **************************************************************************/
/*
 * Authors: Thomas Hellstrom <thellstrom-at-vmware-dot-com>
 */
#ifndef _TTM_BO_DRIVER_H_
#define _TTM_BO_DRIVER_H_

#include <drm/drm_mm.h>
#include <drm/drm_vma_manager.h>
#include <linux/workqueue.h>
#include <linux/fs.h>
#include <linux/spinlock.h>
#include <linux/dma-resv.h>

#include "ttm_bo_api.h"
#include "ttm_memory.h"
#include "ttm_module.h"
#include "ttm_placement.h"
#include "ttm_tt.h"

/**
 * struct ttm_bo_driver
 *
 * @create_ttm_backend_entry: Callback to create a struct ttm_backend.
 * @evict_flags: Callback to obtain placement flags when a buffer is evicted.
 * @move: Callback for a driver to hook in accelerated functions to
 * move a buffer.
 * If set to NULL, a potentially slow memcpy() move is used.
 */

struct ttm_bo_driver {
	/**
	 * ttm_tt_create
	 *
	 * @bo: The buffer object to create the ttm for.
	 * @page_flags: Page flags as identified by TTM_PAGE_FLAG_XX flags.
	 *
	 * Create a struct ttm_tt to back data with system memory pages.
	 * No pages are actually allocated.
	 * Returns:
	 * NULL: Out of memory.
	 */
	struct ttm_tt *(*ttm_tt_create)(struct ttm_buffer_object *bo,
					uint32_t page_flags);

	/**
	 * ttm_tt_populate
	 *
	 * @ttm: The struct ttm_tt to contain the backing pages.
	 *
	 * Allocate all backing pages
	 * Returns:
	 * -ENOMEM: Out of memory.
	 */
	int (*ttm_tt_populate)(struct ttm_tt *ttm,
			struct ttm_operation_ctx *ctx);

	/**
	 * ttm_tt_unpopulate
	 *
	 * @ttm: The struct ttm_tt to contain the backing pages.
	 *
	 * Free all backing page
	 */
	void (*ttm_tt_unpopulate)(struct ttm_tt *ttm);

	/**
	 * struct ttm_bo_driver member eviction_valuable
	 *
	 * @bo: the buffer object to be evicted
	 * @place: placement we need room for
	 *
	 * Check with the driver if it is valuable to evict a BO to make room
	 * for a certain placement.
	 */
	bool (*eviction_valuable)(struct ttm_buffer_object *bo,
				  const struct ttm_place *place);
	/**
	 * struct ttm_bo_driver member evict_flags:
	 *
	 * @bo: the buffer object to be evicted
	 *
	 * Return the bo flags for a buffer which is not mapped to the hardware.
	 * These will be placed in proposed_flags so that when the move is
	 * finished, they'll end up in bo->mem.flags
	 */

	void (*evict_flags)(struct ttm_buffer_object *bo,
			    struct ttm_placement *placement);

	/**
	 * struct ttm_bo_driver member move:
	 *
	 * @bo: the buffer to move
	 * @evict: whether this motion is evicting the buffer from
	 * the graphics address space
	 * @ctx: context for this move with parameters
	 * @new_mem: the new memory region receiving the buffer
	 *
	 * Move a buffer between two memory regions.
	 */
	int (*move)(struct ttm_buffer_object *bo, bool evict,
		    struct ttm_operation_ctx *ctx,
		    struct ttm_resource *new_mem);

	/**
	 * struct ttm_bo_driver_member verify_access
	 *
	 * @bo: Pointer to a buffer object.
	 * @filp: Pointer to a struct file trying to access the object.
	 *
	 * Called from the map / write / read methods to verify that the
	 * caller is permitted to access the buffer object.
	 * This member may be set to NULL, which will refuse this kind of
	 * access for all buffer objects.
	 * This function should return 0 if access is granted, -EPERM otherwise.
	 */
	int (*verify_access)(struct ttm_buffer_object *bo,
			     struct file *filp);

	/**
	 * Hook to notify driver about a driver move so it
	 * can do tiling things and book-keeping.
	 *
	 * @evict: whether this move is evicting the buffer from the graphics
	 * address space
	 */
	void (*move_notify)(struct ttm_buffer_object *bo,
			    bool evict,
			    struct ttm_resource *new_mem);
	/* notify the driver we are taking a fault on this BO
	 * and have reserved it */
	int (*fault_reserve_notify)(struct ttm_buffer_object *bo);

	/**
	 * notify the driver that we're about to swap out this bo
	 */
	void (*swap_notify)(struct ttm_buffer_object *bo);

	/**
	 * Driver callback on when mapping io memory (for bo_move_memcpy
	 * for instance). TTM will take care to call io_mem_free whenever
	 * the mapping is not use anymore. io_mem_reserve & io_mem_free
	 * are balanced.
	 */
	int (*io_mem_reserve)(struct ttm_bo_device *bdev,
			      struct ttm_resource *mem);
	void (*io_mem_free)(struct ttm_bo_device *bdev,
			    struct ttm_resource *mem);

	/**
	 * Return the pfn for a given page_offset inside the BO.
	 *
	 * @bo: the BO to look up the pfn for
	 * @page_offset: the offset to look up
	 */
	unsigned long (*io_mem_pfn)(struct ttm_buffer_object *bo,
				    unsigned long page_offset);

	/**
	 * Read/write memory buffers for ptrace access
	 *
	 * @bo: the BO to access
	 * @offset: the offset from the start of the BO
	 * @buf: pointer to source/destination buffer
	 * @len: number of bytes to copy
	 * @write: whether to read (0) from or write (non-0) to BO
	 *
	 * If successful, this function should return the number of
	 * bytes copied, -EIO otherwise. If the number of bytes
	 * returned is < len, the function may be called again with
	 * the remainder of the buffer to copy.
	 */
	int (*access_memory)(struct ttm_buffer_object *bo, unsigned long offset,
			     void *buf, int len, int write);

	/**
	 * struct ttm_bo_driver member del_from_lru_notify
	 *
	 * @bo: the buffer object deleted from lru
	 *
	 * notify driver that a BO was deleted from LRU.
	 */
	void (*del_from_lru_notify)(struct ttm_buffer_object *bo);

	/**
	 * Notify the driver that we're about to release a BO
	 *
	 * @bo: BO that is about to be released
	 *
	 * Gives the driver a chance to do any cleanup, including
	 * adding fences that may force a delayed delete
	 */
	void (*release_notify)(struct ttm_buffer_object *bo);
};

/**
 * struct ttm_bo_global - Buffer object driver global data.
 *
 * @dummy_read_page: Pointer to a dummy page used for mapping requests
 * of unpopulated pages.
 * @shrink: A shrink callback object used for buffer object swap.
 * @device_list_mutex: Mutex protecting the device list.
 * This mutex is held while traversing the device list for pm options.
 * @lru_lock: Spinlock protecting the bo subsystem lru lists.
 * @device_list: List of buffer object devices.
 * @swap_lru: Lru list of buffer objects used for swapping.
 */

extern struct ttm_bo_global {

	/**
	 * Constant after init.
	 */

	struct kobject kobj;
	struct page *dummy_read_page;
	spinlock_t lru_lock;

	/**
	 * Protected by ttm_global_mutex.
	 */
	struct list_head device_list;

	/**
	 * Protected by the lru_lock.
	 */
	struct list_head swap_lru[TTM_MAX_BO_PRIORITY];

	/**
	 * Internal protection.
	 */
	atomic_t bo_count;
} ttm_bo_glob;


#define TTM_NUM_MEM_TYPES 8

/**
 * struct ttm_bo_device - Buffer object driver device-specific data.
 *
 * @driver: Pointer to a struct ttm_bo_driver struct setup by the driver.
 * @man: An array of resource_managers.
 * @vma_manager: Address space manager (pointer)
 * lru_lock: Spinlock that protects the buffer+device lru lists and
 * ddestroy lists.
 * @dev_mapping: A pointer to the struct address_space representing the
 * device address space.
 * @wq: Work queue structure for the delayed delete workqueue.
 * @no_retry: Don't retry allocation if it fails
 *
 */

struct ttm_bo_device {

	/*
	 * Constant after bo device init / atomic.
	 */
	struct list_head device_list;
	struct ttm_bo_driver *driver;
	/*
	 * access via ttm_manager_type.
	 */
	struct ttm_resource_manager sysman;
	struct ttm_resource_manager *man_drv[TTM_NUM_MEM_TYPES];
	/*
	 * Protected by internal locks.
	 */
	struct drm_vma_offset_manager *vma_manager;

	/*
	 * Protected by the global:lru lock.
	 */
	struct list_head ddestroy;

	/*
	 * Protected by load / firstopen / lastclose /unload sync.
	 */

	struct address_space *dev_mapping;

	/*
	 * Internal protection.
	 */

	struct delayed_work wq;

	bool need_dma32;

	bool no_retry;
};

static inline struct ttm_resource_manager *ttm_manager_type(struct ttm_bo_device *bdev,
							    int mem_type)
{
	return bdev->man_drv[mem_type];
}

static inline void ttm_set_driver_manager(struct ttm_bo_device *bdev,
					  int type,
					  struct ttm_resource_manager *manager)
{
	bdev->man_drv[type] = manager;
}

/**
 * struct ttm_lru_bulk_move_pos
 *
 * @first: first BO in the bulk move range
 * @last: last BO in the bulk move range
 *
 * Positions for a lru bulk move.
 */
struct ttm_lru_bulk_move_pos {
	struct ttm_buffer_object *first;
	struct ttm_buffer_object *last;
};

/**
 * struct ttm_lru_bulk_move
 *
 * @tt: first/last lru entry for BOs in the TT domain
 * @vram: first/last lru entry for BOs in the VRAM domain
 * @swap: first/last lru entry for BOs on the swap list
 *
 * Helper structure for bulk moves on the LRU list.
 */
struct ttm_lru_bulk_move {
	struct ttm_lru_bulk_move_pos tt[TTM_MAX_BO_PRIORITY];
	struct ttm_lru_bulk_move_pos vram[TTM_MAX_BO_PRIORITY];
	struct ttm_lru_bulk_move_pos swap[TTM_MAX_BO_PRIORITY];
};

/**
 * ttm_flag_masked
 *
 * @old: Pointer to the result and original value.
 * @new: New value of bits.
 * @mask: Mask of bits to change.
 *
 * Convenience function to change a number of bits identified by a mask.
 */

static inline uint32_t
ttm_flag_masked(uint32_t *old, uint32_t new, uint32_t mask)
{
	*old ^= (*old ^ new) & mask;
	return *old;
}

/*
 * ttm_bo.c
 */

/**
<<<<<<< HEAD
 * ttm_resource_is_pci
 *
 * @bdev: Pointer to a struct ttm_bo_device.
 * @mem: A valid struct ttm_resource.
 *
 * Returns true if the memory described by @mem is PCI memory,
 * false otherwise.
 */
bool ttm_resource_is_pci(struct ttm_bo_device *bdev, struct ttm_resource *mem);

/**
=======
>>>>>>> 62975d27
 * ttm_bo_mem_space
 *
 * @bo: Pointer to a struct ttm_buffer_object. the data of which
 * we want to allocate space for.
 * @proposed_placement: Proposed new placement for the buffer object.
 * @mem: A struct ttm_resource.
 * @interruptible: Sleep interruptible when sliping.
 * @no_wait_gpu: Return immediately if the GPU is busy.
 *
 * Allocate memory space for the buffer object pointed to by @bo, using
 * the placement flags in @mem, potentially evicting other idle buffer objects.
 * This function may sleep while waiting for space to become available.
 * Returns:
 * -EBUSY: No space available (only if no_wait == 1).
 * -ENOMEM: Could not allocate memory for the buffer object, either due to
 * fragmentation or concurrent allocators.
 * -ERESTARTSYS: An interruptible sleep was interrupted by a signal.
 */
int ttm_bo_mem_space(struct ttm_buffer_object *bo,
		     struct ttm_placement *placement,
		     struct ttm_resource *mem,
		     struct ttm_operation_ctx *ctx);

int ttm_bo_device_release(struct ttm_bo_device *bdev);

/**
 * ttm_bo_device_init
 *
 * @bdev: A pointer to a struct ttm_bo_device to initialize.
 * @glob: A pointer to an initialized struct ttm_bo_global.
 * @driver: A pointer to a struct ttm_bo_driver set up by the caller.
 * @mapping: The address space to use for this bo.
 * @vma_manager: A pointer to a vma manager.
 * @file_page_offset: Offset into the device address space that is available
 * for buffer data. This ensures compatibility with other users of the
 * address space.
 *
 * Initializes a struct ttm_bo_device:
 * Returns:
 * !0: Failure.
 */
int ttm_bo_device_init(struct ttm_bo_device *bdev,
		       struct ttm_bo_driver *driver,
		       struct address_space *mapping,
		       struct drm_vma_offset_manager *vma_manager,
		       bool need_dma32);

/**
 * ttm_bo_unmap_virtual
 *
 * @bo: tear down the virtual mappings for this BO
 */
void ttm_bo_unmap_virtual(struct ttm_buffer_object *bo);

/**
 * ttm_bo_unmap_virtual
 *
 * @bo: tear down the virtual mappings for this BO
 *
 * The caller must take ttm_mem_io_lock before calling this function.
 */
void ttm_bo_unmap_virtual_locked(struct ttm_buffer_object *bo);

int ttm_mem_io_reserve_vm(struct ttm_buffer_object *bo);
void ttm_mem_io_free_vm(struct ttm_buffer_object *bo);
int ttm_mem_io_lock(struct ttm_resource_manager *man, bool interruptible);
void ttm_mem_io_unlock(struct ttm_resource_manager *man);

/**
 * ttm_bo_reserve:
 *
 * @bo: A pointer to a struct ttm_buffer_object.
 * @interruptible: Sleep interruptible if waiting.
 * @no_wait: Don't sleep while trying to reserve, rather return -EBUSY.
 * @ticket: ticket used to acquire the ww_mutex.
 *
 * Locks a buffer object for validation. (Or prevents other processes from
 * locking it for validation), while taking a number of measures to prevent
 * deadlocks.
 *
 * Returns:
 * -EDEADLK: The reservation may cause a deadlock.
 * Release all buffer reservations, wait for @bo to become unreserved and
 * try again.
 * -ERESTARTSYS: A wait for the buffer to become unreserved was interrupted by
 * a signal. Release all buffer reservations and return to user-space.
 * -EBUSY: The function needed to sleep, but @no_wait was true
 * -EALREADY: Bo already reserved using @ticket. This error code will only
 * be returned if @use_ticket is set to true.
 */
static inline int ttm_bo_reserve(struct ttm_buffer_object *bo,
				 bool interruptible, bool no_wait,
				 struct ww_acquire_ctx *ticket)
{
	int ret = 0;

	if (no_wait) {
		bool success;
		if (WARN_ON(ticket))
			return -EBUSY;

		success = dma_resv_trylock(bo->base.resv);
		return success ? 0 : -EBUSY;
	}

	if (interruptible)
		ret = dma_resv_lock_interruptible(bo->base.resv, ticket);
	else
		ret = dma_resv_lock(bo->base.resv, ticket);
	if (ret == -EINTR)
		return -ERESTARTSYS;
	return ret;
}

/**
 * ttm_bo_reserve_slowpath:
 * @bo: A pointer to a struct ttm_buffer_object.
 * @interruptible: Sleep interruptible if waiting.
 * @sequence: Set (@bo)->sequence to this value after lock
 *
 * This is called after ttm_bo_reserve returns -EAGAIN and we backed off
 * from all our other reservations. Because there are no other reservations
 * held by us, this function cannot deadlock any more.
 */
static inline int ttm_bo_reserve_slowpath(struct ttm_buffer_object *bo,
					  bool interruptible,
					  struct ww_acquire_ctx *ticket)
{
	if (interruptible) {
		int ret = dma_resv_lock_slow_interruptible(bo->base.resv,
							   ticket);
		if (ret == -EINTR)
			ret = -ERESTARTSYS;
		return ret;
	}
	dma_resv_lock_slow(bo->base.resv, ticket);
	return 0;
}

static inline void ttm_bo_move_to_lru_tail_unlocked(struct ttm_buffer_object *bo)
{
	spin_lock(&ttm_bo_glob.lru_lock);
	ttm_bo_move_to_lru_tail(bo, NULL);
	spin_unlock(&ttm_bo_glob.lru_lock);
}

/**
 * ttm_bo_unreserve
 *
 * @bo: A pointer to a struct ttm_buffer_object.
 *
 * Unreserve a previous reservation of @bo.
 */
static inline void ttm_bo_unreserve(struct ttm_buffer_object *bo)
{
	ttm_bo_move_to_lru_tail_unlocked(bo);
	dma_resv_unlock(bo->base.resv);
}

/*
 * ttm_bo_util.c
 */

int ttm_mem_io_reserve(struct ttm_bo_device *bdev,
		       struct ttm_resource *mem);
void ttm_mem_io_free(struct ttm_bo_device *bdev,
		     struct ttm_resource *mem);
/**
 * ttm_bo_move_ttm
 *
 * @bo: A pointer to a struct ttm_buffer_object.
 * @interruptible: Sleep interruptible if waiting.
 * @no_wait_gpu: Return immediately if the GPU is busy.
 * @new_mem: struct ttm_resource indicating where to move.
 *
 * Optimized move function for a buffer object with both old and
 * new placement backed by a TTM. The function will, if successful,
 * free any old aperture space, and set (@new_mem)->mm_node to NULL,
 * and update the (@bo)->mem placement flags. If unsuccessful, the old
 * data remains untouched, and it's up to the caller to free the
 * memory space indicated by @new_mem.
 * Returns:
 * !0: Failure.
 */

int ttm_bo_move_ttm(struct ttm_buffer_object *bo,
		    struct ttm_operation_ctx *ctx,
		    struct ttm_resource *new_mem);

/**
 * ttm_bo_move_memcpy
 *
 * @bo: A pointer to a struct ttm_buffer_object.
 * @interruptible: Sleep interruptible if waiting.
 * @no_wait_gpu: Return immediately if the GPU is busy.
 * @new_mem: struct ttm_resource indicating where to move.
 *
 * Fallback move function for a mappable buffer object in mappable memory.
 * The function will, if successful,
 * free any old aperture space, and set (@new_mem)->mm_node to NULL,
 * and update the (@bo)->mem placement flags. If unsuccessful, the old
 * data remains untouched, and it's up to the caller to free the
 * memory space indicated by @new_mem.
 * Returns:
 * !0: Failure.
 */

int ttm_bo_move_memcpy(struct ttm_buffer_object *bo,
		       struct ttm_operation_ctx *ctx,
		       struct ttm_resource *new_mem);

/**
 * ttm_bo_free_old_node
 *
 * @bo: A pointer to a struct ttm_buffer_object.
 *
 * Utility function to free an old placement after a successful move.
 */
void ttm_bo_free_old_node(struct ttm_buffer_object *bo);

/**
 * ttm_bo_move_accel_cleanup.
 *
 * @bo: A pointer to a struct ttm_buffer_object.
 * @fence: A fence object that signals when moving is complete.
 * @evict: This is an evict move. Don't return until the buffer is idle.
 * @new_mem: struct ttm_resource indicating where to move.
 *
 * Accelerated move function to be called when an accelerated move
 * has been scheduled. The function will create a new temporary buffer object
 * representing the old placement, and put the sync object on both buffer
 * objects. After that the newly created buffer object is unref'd to be
 * destroyed when the move is complete. This will help pipeline
 * buffer moves.
 */
int ttm_bo_move_accel_cleanup(struct ttm_buffer_object *bo,
			      struct dma_fence *fence, bool evict,
			      struct ttm_resource *new_mem);

/**
 * ttm_bo_pipeline_move.
 *
 * @bo: A pointer to a struct ttm_buffer_object.
 * @fence: A fence object that signals when moving is complete.
 * @evict: This is an evict move. Don't return until the buffer is idle.
 * @new_mem: struct ttm_resource indicating where to move.
 *
 * Function for pipelining accelerated moves. Either free the memory
 * immediately or hang it on a temporary buffer object.
 */
int ttm_bo_pipeline_move(struct ttm_buffer_object *bo,
			 struct dma_fence *fence, bool evict,
			 struct ttm_resource *new_mem);

/**
 * ttm_bo_pipeline_gutting.
 *
 * @bo: A pointer to a struct ttm_buffer_object.
 *
 * Pipelined gutting a BO of its backing store.
 */
int ttm_bo_pipeline_gutting(struct ttm_buffer_object *bo);

/**
 * ttm_io_prot
 *
 * @c_state: Caching state.
 * @tmp: Page protection flag for a normal, cached mapping.
 *
 * Utility function that returns the pgprot_t that should be used for
 * setting up a PTE with the caching model indicated by @c_state.
 */
pgprot_t ttm_io_prot(uint32_t caching_flags, pgprot_t tmp);

/**
 * ttm_range_man_init
 *
 * @bdev: ttm device
 * @type: memory manager type
 * @available_caching: TTM_PL_FLAG_* for allowed caching modes
 * @default_caching: default caching mode
 * @use_tt: if the memory manager uses tt
 * @p_size: size of area to be managed in pages.
 *
 * Initialise a generic range manager for the selected memory type.
 * The range manager is installed for this device in the type slot.
 */
int ttm_range_man_init(struct ttm_bo_device *bdev,
		       unsigned type,
		       uint32_t available_caching,
		       uint32_t default_caching,
		       bool use_tt,
		       unsigned long p_size);

/**
 * ttm_range_man_fini
 *
 * @bdev: ttm device
 * @type: memory manager type
 *
 * Remove the generic range manager from a slot and tear it down.
 */
int ttm_range_man_fini(struct ttm_bo_device *bdev,
		       unsigned type);

#endif<|MERGE_RESOLUTION|>--- conflicted
+++ resolved
@@ -378,20 +378,6 @@
  */
 
 /**
-<<<<<<< HEAD
- * ttm_resource_is_pci
- *
- * @bdev: Pointer to a struct ttm_bo_device.
- * @mem: A valid struct ttm_resource.
- *
- * Returns true if the memory described by @mem is PCI memory,
- * false otherwise.
- */
-bool ttm_resource_is_pci(struct ttm_bo_device *bdev, struct ttm_resource *mem);
-
-/**
-=======
->>>>>>> 62975d27
  * ttm_bo_mem_space
  *
  * @bo: Pointer to a struct ttm_buffer_object. the data of which
