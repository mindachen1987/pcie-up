--- conflicted
+++ resolved
@@ -664,11 +664,7 @@
 			skb_push(skb, sizeof *phdr);
 			__skb_queue_tail(&path->queue, skb);
 
-<<<<<<< HEAD
-			if (path_rec_start(dev, path)) {
-=======
 			if (!path->query && path_rec_start(dev, path)) {
->>>>>>> c07f62e5
 				spin_unlock_irqrestore(&priv->lock, flags);
 				path_free(dev, path);
 				return;
