--- conflicted
+++ resolved
@@ -564,10 +564,7 @@
 
 config SM_GCC_6350
 	tristate "SM6350 Global Clock Controller"
-<<<<<<< HEAD
-=======
-	select QCOM_GDSC
->>>>>>> 318a54c0
+	select QCOM_GDSC
 	help
 	  Support for the global clock controller on SM6350 devices.
 	  Say Y if you want to use peripheral devices such as UART,
