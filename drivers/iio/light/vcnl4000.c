--- conflicted
+++ resolved
@@ -187,17 +187,6 @@
 
 	data->rev = (ret >> 8) & 0xf;
 
-<<<<<<< HEAD
-	/* Set defaults and enable both channels */
-	ret = i2c_smbus_write_word_data(data->client, VCNL4200_AL_CONF, 0);
-	if (ret < 0)
-		return ret;
-	ret = i2c_smbus_write_word_data(data->client, VCNL4200_PS_CONF1, 0);
-	if (ret < 0)
-		return ret;
-
-=======
->>>>>>> 04d5ce62
 	data->vcnl4200_al.reg = VCNL4200_AL_DATA;
 	data->vcnl4200_ps.reg = VCNL4200_PS_DATA;
 	switch (id) {
