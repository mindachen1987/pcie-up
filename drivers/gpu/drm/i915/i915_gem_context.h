/*
 * Copyright © 2016 Intel Corporation
 *
 * Permission is hereby granted, free of charge, to any person obtaining a
 * copy of this software and associated documentation files (the "Software"),
 * to deal in the Software without restriction, including without limitation
 * the rights to use, copy, modify, merge, publish, distribute, sublicense,
 * and/or sell copies of the Software, and to permit persons to whom the
 * Software is furnished to do so, subject to the following conditions:
 *
 * The above copyright notice and this permission notice (including the next
 * paragraph) shall be included in all copies or substantial portions of the
 * Software.
 *
 * THE SOFTWARE IS PROVIDED "AS IS", WITHOUT WARRANTY OF ANY KIND, EXPRESS OR
 * IMPLIED, INCLUDING BUT NOT LIMITED TO THE WARRANTIES OF MERCHANTABILITY,
 * FITNESS FOR A PARTICULAR PURPOSE AND NONINFRINGEMENT.  IN NO EVENT SHALL
 * THE AUTHORS OR COPYRIGHT HOLDERS BE LIABLE FOR ANY CLAIM, DAMAGES OR OTHER
 * LIABILITY, WHETHER IN AN ACTION OF CONTRACT, TORT OR OTHERWISE, ARISING
 * FROM, OUT OF OR IN CONNECTION WITH THE SOFTWARE OR THE USE OR OTHER DEALINGS
 * IN THE SOFTWARE.
 *
 */

#ifndef __I915_GEM_CONTEXT_H__
#define __I915_GEM_CONTEXT_H__

#include "i915_gem_context_types.h"

#include "i915_gem.h"
#include "i915_scheduler.h"
<<<<<<< HEAD
#include "intel_device_info.h"

struct pid;
=======
#include "intel_context.h"
#include "intel_device_info.h"
>>>>>>> 0ecfebd2

struct drm_device;
struct drm_file;

<<<<<<< HEAD
struct drm_i915_private;
struct drm_i915_file_private;
struct i915_hw_ppgtt;
struct i915_request;
struct i915_vma;
struct intel_ring;

#define DEFAULT_CONTEXT_HANDLE 0

struct intel_context;

struct intel_context_ops {
	void (*unpin)(struct intel_context *ce);
	void (*destroy)(struct intel_context *ce);
};

/*
 * Powergating configuration for a particular (context,engine).
 */
struct intel_sseu {
	u8 slice_mask;
	u8 subslice_mask;
	u8 min_eus_per_subslice;
	u8 max_eus_per_subslice;
};

/**
 * struct i915_gem_context - client state
 *
 * The struct i915_gem_context represents the combined view of the driver and
 * logical hardware state for a particular client.
 */
struct i915_gem_context {
	/** i915: i915 device backpointer */
	struct drm_i915_private *i915;

	/** file_priv: owning file descriptor */
	struct drm_i915_file_private *file_priv;

	/**
	 * @ppgtt: unique address space (GTT)
	 *
	 * In full-ppgtt mode, each context has its own address space ensuring
	 * complete seperation of one client from all others.
	 *
	 * In other modes, this is a NULL pointer with the expectation that
	 * the caller uses the shared global GTT.
	 */
	struct i915_hw_ppgtt *ppgtt;

	/**
	 * @pid: process id of creator
	 *
	 * Note that who created the context may not be the principle user,
	 * as the context may be shared across a local socket. However,
	 * that should only affect the default context, all contexts created
	 * explicitly by the client are expected to be isolated.
	 */
	struct pid *pid;

	/**
	 * @name: arbitrary name
	 *
	 * A name is constructed for the context from the creator's process
	 * name, pid and user handle in order to uniquely identify the
	 * context in messages.
	 */
	const char *name;

	/** link: place with &drm_i915_private.context_list */
	struct list_head link;
	struct llist_node free_link;

	/**
	 * @ref: reference count
	 *
	 * A reference to a context is held by both the client who created it
	 * and on each request submitted to the hardware using the request
	 * (to ensure the hardware has access to the state until it has
	 * finished all pending writes). See i915_gem_context_get() and
	 * i915_gem_context_put() for access.
	 */
	struct kref ref;

	/**
	 * @rcu: rcu_head for deferred freeing.
	 */
	struct rcu_head rcu;

	/**
	 * @user_flags: small set of booleans controlled by the user
	 */
	unsigned long user_flags;
#define UCONTEXT_NO_ZEROMAP		0
#define UCONTEXT_NO_ERROR_CAPTURE	1
#define UCONTEXT_BANNABLE		2

	/**
	 * @flags: small set of booleans
	 */
	unsigned long flags;
#define CONTEXT_BANNED			0
#define CONTEXT_CLOSED			1
#define CONTEXT_FORCE_SINGLE_SUBMISSION	2

	/**
	 * @hw_id: - unique identifier for the context
	 *
	 * The hardware needs to uniquely identify the context for a few
	 * functions like fault reporting, PASID, scheduling. The
	 * &drm_i915_private.context_hw_ida is used to assign a unqiue
	 * id for the lifetime of the context.
	 *
	 * @hw_id_pin_count: - number of times this context had been pinned
	 * for use (should be, at most, once per engine).
	 *
	 * @hw_id_link: - all contexts with an assigned id are tracked
	 * for possible repossession.
	 */
	unsigned int hw_id;
	atomic_t hw_id_pin_count;
	struct list_head hw_id_link;

	/**
	 * @user_handle: userspace identifier
	 *
	 * A unique per-file identifier is generated from
	 * &drm_i915_file_private.contexts.
	 */
	u32 user_handle;

	struct i915_sched_attr sched;

	/** engine: per-engine logical HW state */
	struct intel_context {
		struct i915_gem_context *gem_context;
		struct intel_engine_cs *active;
		struct list_head signal_link;
		struct list_head signals;
		struct i915_vma *state;
		struct intel_ring *ring;
		u32 *lrc_reg_state;
		u64 lrc_desc;
		int pin_count;

		/**
		 * active_tracker: Active tracker for the external rq activity
		 * on this intel_context object.
		 */
		struct i915_active_request active_tracker;

		const struct intel_context_ops *ops;

		/** sseu: Control eu/slice partitioning */
		struct intel_sseu sseu;
	} __engine[I915_NUM_ENGINES];

	/** ring_size: size for allocating the per-engine ring buffer */
	u32 ring_size;
	/** desc_template: invariant fields for the HW context descriptor */
	u32 desc_template;

	/** guilty_count: How many times this context has caused a GPU hang. */
	atomic_t guilty_count;
	/**
	 * @active_count: How many times this context was active during a GPU
	 * hang, but did not cause it.
	 */
	atomic_t active_count;

#define CONTEXT_SCORE_GUILTY		10
#define CONTEXT_SCORE_BAN_THRESHOLD	40
	/** ban_score: Accumulated score of all hangs caused by this context. */
	atomic_t ban_score;

	/** remap_slice: Bitmask of cache lines that need remapping */
	u8 remap_slice;

	/** handles_vma: rbtree to look up our context specific obj/vma for
	 * the user handle. (user handles are per fd, but the binding is
	 * per vm, which may be one per context or shared with the global GTT)
	 */
	struct radix_tree_root handles_vma;

	/** handles_list: reverse list of all the rbtree entries in use for
	 * this context, which allows us to free all the allocations on
	 * context close.
	 */
	struct list_head handles_list;
};

=======
>>>>>>> 0ecfebd2
static inline bool i915_gem_context_is_closed(const struct i915_gem_context *ctx)
{
	return test_bit(CONTEXT_CLOSED, &ctx->flags);
}

static inline void i915_gem_context_set_closed(struct i915_gem_context *ctx)
{
	GEM_BUG_ON(i915_gem_context_is_closed(ctx));
	set_bit(CONTEXT_CLOSED, &ctx->flags);
}

static inline bool i915_gem_context_no_error_capture(const struct i915_gem_context *ctx)
{
	return test_bit(UCONTEXT_NO_ERROR_CAPTURE, &ctx->user_flags);
}

static inline void i915_gem_context_set_no_error_capture(struct i915_gem_context *ctx)
{
	set_bit(UCONTEXT_NO_ERROR_CAPTURE, &ctx->user_flags);
}

static inline void i915_gem_context_clear_no_error_capture(struct i915_gem_context *ctx)
{
	clear_bit(UCONTEXT_NO_ERROR_CAPTURE, &ctx->user_flags);
}

static inline bool i915_gem_context_is_bannable(const struct i915_gem_context *ctx)
{
	return test_bit(UCONTEXT_BANNABLE, &ctx->user_flags);
}

static inline void i915_gem_context_set_bannable(struct i915_gem_context *ctx)
{
	set_bit(UCONTEXT_BANNABLE, &ctx->user_flags);
}

static inline void i915_gem_context_clear_bannable(struct i915_gem_context *ctx)
{
	clear_bit(UCONTEXT_BANNABLE, &ctx->user_flags);
}

static inline bool i915_gem_context_is_recoverable(const struct i915_gem_context *ctx)
{
	return test_bit(UCONTEXT_RECOVERABLE, &ctx->user_flags);
}

static inline void i915_gem_context_set_recoverable(struct i915_gem_context *ctx)
{
	set_bit(UCONTEXT_RECOVERABLE, &ctx->user_flags);
}

static inline void i915_gem_context_clear_recoverable(struct i915_gem_context *ctx)
{
	clear_bit(UCONTEXT_RECOVERABLE, &ctx->user_flags);
}

static inline bool i915_gem_context_is_banned(const struct i915_gem_context *ctx)
{
	return test_bit(CONTEXT_BANNED, &ctx->flags);
}

static inline void i915_gem_context_set_banned(struct i915_gem_context *ctx)
{
	set_bit(CONTEXT_BANNED, &ctx->flags);
}

static inline bool i915_gem_context_force_single_submission(const struct i915_gem_context *ctx)
{
	return test_bit(CONTEXT_FORCE_SINGLE_SUBMISSION, &ctx->flags);
}

static inline void i915_gem_context_set_force_single_submission(struct i915_gem_context *ctx)
{
	__set_bit(CONTEXT_FORCE_SINGLE_SUBMISSION, &ctx->flags);
}

int __i915_gem_context_pin_hw_id(struct i915_gem_context *ctx);
static inline int i915_gem_context_pin_hw_id(struct i915_gem_context *ctx)
{
	if (atomic_inc_not_zero(&ctx->hw_id_pin_count))
		return 0;

	return __i915_gem_context_pin_hw_id(ctx);
}

static inline void i915_gem_context_unpin_hw_id(struct i915_gem_context *ctx)
{
	GEM_BUG_ON(atomic_read(&ctx->hw_id_pin_count) == 0u);
	atomic_dec(&ctx->hw_id_pin_count);
}

static inline bool i915_gem_context_is_kernel(struct i915_gem_context *ctx)
{
	return !ctx->file_priv;
}

/* i915_gem_context.c */
int __must_check i915_gem_contexts_init(struct drm_i915_private *dev_priv);
void i915_gem_contexts_lost(struct drm_i915_private *dev_priv);
void i915_gem_contexts_fini(struct drm_i915_private *dev_priv);

int i915_gem_context_open(struct drm_i915_private *i915,
			  struct drm_file *file);
void i915_gem_context_close(struct drm_file *file);

int i915_switch_context(struct i915_request *rq);
int i915_gem_switch_to_kernel_context(struct drm_i915_private *i915,
				      intel_engine_mask_t engine_mask);

void i915_gem_context_release(struct kref *ctx_ref);
struct i915_gem_context *
i915_gem_context_create_gvt(struct drm_device *dev);

int i915_gem_vm_create_ioctl(struct drm_device *dev, void *data,
			     struct drm_file *file);
int i915_gem_vm_destroy_ioctl(struct drm_device *dev, void *data,
			      struct drm_file *file);

int i915_gem_context_create_ioctl(struct drm_device *dev, void *data,
				  struct drm_file *file);
int i915_gem_context_destroy_ioctl(struct drm_device *dev, void *data,
				   struct drm_file *file);
int i915_gem_context_getparam_ioctl(struct drm_device *dev, void *data,
				    struct drm_file *file_priv);
int i915_gem_context_setparam_ioctl(struct drm_device *dev, void *data,
				    struct drm_file *file_priv);
int i915_gem_context_reset_stats_ioctl(struct drm_device *dev, void *data,
				       struct drm_file *file);

struct i915_gem_context *
i915_gem_context_create_kernel(struct drm_i915_private *i915, int prio);

static inline struct i915_gem_context *
i915_gem_context_get(struct i915_gem_context *ctx)
{
	kref_get(&ctx->ref);
	return ctx;
}

static inline void i915_gem_context_put(struct i915_gem_context *ctx)
{
	kref_put(&ctx->ref, i915_gem_context_release);
}

<<<<<<< HEAD
void intel_context_init(struct intel_context *ce,
			struct i915_gem_context *ctx,
			struct intel_engine_cs *engine);
=======
struct i915_lut_handle *i915_lut_handle_alloc(void);
void i915_lut_handle_free(struct i915_lut_handle *lut);
>>>>>>> 0ecfebd2

#endif /* !__I915_GEM_CONTEXT_H__ */<|MERGE_RESOLUTION|>--- conflicted
+++ resolved
@@ -29,212 +29,12 @@
 
 #include "i915_gem.h"
 #include "i915_scheduler.h"
-<<<<<<< HEAD
-#include "intel_device_info.h"
-
-struct pid;
-=======
 #include "intel_context.h"
 #include "intel_device_info.h"
->>>>>>> 0ecfebd2
 
 struct drm_device;
 struct drm_file;
 
-<<<<<<< HEAD
-struct drm_i915_private;
-struct drm_i915_file_private;
-struct i915_hw_ppgtt;
-struct i915_request;
-struct i915_vma;
-struct intel_ring;
-
-#define DEFAULT_CONTEXT_HANDLE 0
-
-struct intel_context;
-
-struct intel_context_ops {
-	void (*unpin)(struct intel_context *ce);
-	void (*destroy)(struct intel_context *ce);
-};
-
-/*
- * Powergating configuration for a particular (context,engine).
- */
-struct intel_sseu {
-	u8 slice_mask;
-	u8 subslice_mask;
-	u8 min_eus_per_subslice;
-	u8 max_eus_per_subslice;
-};
-
-/**
- * struct i915_gem_context - client state
- *
- * The struct i915_gem_context represents the combined view of the driver and
- * logical hardware state for a particular client.
- */
-struct i915_gem_context {
-	/** i915: i915 device backpointer */
-	struct drm_i915_private *i915;
-
-	/** file_priv: owning file descriptor */
-	struct drm_i915_file_private *file_priv;
-
-	/**
-	 * @ppgtt: unique address space (GTT)
-	 *
-	 * In full-ppgtt mode, each context has its own address space ensuring
-	 * complete seperation of one client from all others.
-	 *
-	 * In other modes, this is a NULL pointer with the expectation that
-	 * the caller uses the shared global GTT.
-	 */
-	struct i915_hw_ppgtt *ppgtt;
-
-	/**
-	 * @pid: process id of creator
-	 *
-	 * Note that who created the context may not be the principle user,
-	 * as the context may be shared across a local socket. However,
-	 * that should only affect the default context, all contexts created
-	 * explicitly by the client are expected to be isolated.
-	 */
-	struct pid *pid;
-
-	/**
-	 * @name: arbitrary name
-	 *
-	 * A name is constructed for the context from the creator's process
-	 * name, pid and user handle in order to uniquely identify the
-	 * context in messages.
-	 */
-	const char *name;
-
-	/** link: place with &drm_i915_private.context_list */
-	struct list_head link;
-	struct llist_node free_link;
-
-	/**
-	 * @ref: reference count
-	 *
-	 * A reference to a context is held by both the client who created it
-	 * and on each request submitted to the hardware using the request
-	 * (to ensure the hardware has access to the state until it has
-	 * finished all pending writes). See i915_gem_context_get() and
-	 * i915_gem_context_put() for access.
-	 */
-	struct kref ref;
-
-	/**
-	 * @rcu: rcu_head for deferred freeing.
-	 */
-	struct rcu_head rcu;
-
-	/**
-	 * @user_flags: small set of booleans controlled by the user
-	 */
-	unsigned long user_flags;
-#define UCONTEXT_NO_ZEROMAP		0
-#define UCONTEXT_NO_ERROR_CAPTURE	1
-#define UCONTEXT_BANNABLE		2
-
-	/**
-	 * @flags: small set of booleans
-	 */
-	unsigned long flags;
-#define CONTEXT_BANNED			0
-#define CONTEXT_CLOSED			1
-#define CONTEXT_FORCE_SINGLE_SUBMISSION	2
-
-	/**
-	 * @hw_id: - unique identifier for the context
-	 *
-	 * The hardware needs to uniquely identify the context for a few
-	 * functions like fault reporting, PASID, scheduling. The
-	 * &drm_i915_private.context_hw_ida is used to assign a unqiue
-	 * id for the lifetime of the context.
-	 *
-	 * @hw_id_pin_count: - number of times this context had been pinned
-	 * for use (should be, at most, once per engine).
-	 *
-	 * @hw_id_link: - all contexts with an assigned id are tracked
-	 * for possible repossession.
-	 */
-	unsigned int hw_id;
-	atomic_t hw_id_pin_count;
-	struct list_head hw_id_link;
-
-	/**
-	 * @user_handle: userspace identifier
-	 *
-	 * A unique per-file identifier is generated from
-	 * &drm_i915_file_private.contexts.
-	 */
-	u32 user_handle;
-
-	struct i915_sched_attr sched;
-
-	/** engine: per-engine logical HW state */
-	struct intel_context {
-		struct i915_gem_context *gem_context;
-		struct intel_engine_cs *active;
-		struct list_head signal_link;
-		struct list_head signals;
-		struct i915_vma *state;
-		struct intel_ring *ring;
-		u32 *lrc_reg_state;
-		u64 lrc_desc;
-		int pin_count;
-
-		/**
-		 * active_tracker: Active tracker for the external rq activity
-		 * on this intel_context object.
-		 */
-		struct i915_active_request active_tracker;
-
-		const struct intel_context_ops *ops;
-
-		/** sseu: Control eu/slice partitioning */
-		struct intel_sseu sseu;
-	} __engine[I915_NUM_ENGINES];
-
-	/** ring_size: size for allocating the per-engine ring buffer */
-	u32 ring_size;
-	/** desc_template: invariant fields for the HW context descriptor */
-	u32 desc_template;
-
-	/** guilty_count: How many times this context has caused a GPU hang. */
-	atomic_t guilty_count;
-	/**
-	 * @active_count: How many times this context was active during a GPU
-	 * hang, but did not cause it.
-	 */
-	atomic_t active_count;
-
-#define CONTEXT_SCORE_GUILTY		10
-#define CONTEXT_SCORE_BAN_THRESHOLD	40
-	/** ban_score: Accumulated score of all hangs caused by this context. */
-	atomic_t ban_score;
-
-	/** remap_slice: Bitmask of cache lines that need remapping */
-	u8 remap_slice;
-
-	/** handles_vma: rbtree to look up our context specific obj/vma for
-	 * the user handle. (user handles are per fd, but the binding is
-	 * per vm, which may be one per context or shared with the global GTT)
-	 */
-	struct radix_tree_root handles_vma;
-
-	/** handles_list: reverse list of all the rbtree entries in use for
-	 * this context, which allows us to free all the allocations on
-	 * context close.
-	 */
-	struct list_head handles_list;
-};
-
-=======
->>>>>>> 0ecfebd2
 static inline bool i915_gem_context_is_closed(const struct i915_gem_context *ctx)
 {
 	return test_bit(CONTEXT_CLOSED, &ctx->flags);
@@ -379,13 +179,7 @@
 	kref_put(&ctx->ref, i915_gem_context_release);
 }
 
-<<<<<<< HEAD
-void intel_context_init(struct intel_context *ce,
-			struct i915_gem_context *ctx,
-			struct intel_engine_cs *engine);
-=======
 struct i915_lut_handle *i915_lut_handle_alloc(void);
 void i915_lut_handle_free(struct i915_lut_handle *lut);
->>>>>>> 0ecfebd2
 
 #endif /* !__I915_GEM_CONTEXT_H__ */